#!/bin/bash

export SBT_OPTS="-server -Xms2G -Xmx2G -Xss10M -XX:+CMSClassUnloadingEnabled -XX:+UseConcMarkSweepGC -XX:NewRatio=8 -XX:MaxPermSize=512M -XX:-UseGCOverheadLimit"
export MODE=$1

if [[ $MODE = 'RegularTests1' ]] ; then
  echo "Doing 'sbt genRegularTests1/test'"

  sbt ++$TRAVIS_SCALA_VERSION genRegularTests1/test
  rc=$?
  echo first try, exitcode $rc      
  if [[ $rc != 0 ]] ; then
    sbt ++$TRAVIS_SCALA_VERSION genRegularTests1/testQuick
    rc=$?
    echo second try, exitcode $rc
  fi
  echo final, exitcode $rc
  exit $rc

fi

if [[ $MODE = 'RegularTests2' ]] ; then
  echo "Doing 'sbt genRegularTests2/test'"

  sbt ++$TRAVIS_SCALA_VERSION genRegularTests2/test
  rc=$?
  echo first try, exitcode $rc
  if [[ $rc != 0 ]] ; then
    sbt ++$TRAVIS_SCALA_VERSION genRegularTests2/testQuick
    rc=$?
    echo second try, exitcode $rc
  fi
  echo final, exitcode $rc
  exit $rc

fi

if [[ $MODE = 'RegularTests3' ]] ; then
  echo "Doing 'sbt genRegularTests3/test'"

  sbt ++$TRAVIS_SCALA_VERSION genRegularTests3/test
  rc=$?
  echo first try, exitcode $rc
  if [[ $rc != 0 ]] ; then
    sbt ++$TRAVIS_SCALA_VERSION genRegularTests3/testQuick
    rc=$?
    echo second try, exitcode $rc
  fi
  echo final, exitcode $rc
  exit $rc

fi

if [[ $MODE = 'RegularTests4' ]] ; then
  echo "Doing 'sbt genRegularTests4/test'"

  sbt ++$TRAVIS_SCALA_VERSION genRegularTests4/test
  rc=$?
  echo first try, exitcode $rc
  if [[ $rc != 0 ]] ; then
    sbt ++$TRAVIS_SCALA_VERSION genRegularTests4/testQuick
    rc=$?
    echo second try, exitcode $rc
    if [[ $rc != 0 ]] ; then
      sbt ++$TRAVIS_SCALA_VERSION genRegularTests4/testQuick
      rc=$?
      echo third try, exitcode $rc
    fi
  fi
  echo final, exitcode $rc
  exit $rc

fi

if [[ $MODE = 'RegularTests5' ]] ; then
  echo "Doing 'sbt genRegularTests5/test'"

  sbt ++$TRAVIS_SCALA_VERSION genRegularTests5/test
  rc=$?
  echo first try, exitcode $rc
  if [[ $rc != 0 ]] ; then
    sbt ++$TRAVIS_SCALA_VERSION genRegularTests5/testQuick
    rc=$?
    echo second try, exitcode $rc
  fi
  echo final, exitcode $rc
  exit $rc

fi

if [[ $MODE = 'ScalacticTests' ]] ; then
  echo "Doing 'sbt scalactic/test'"

  sbt ++$TRAVIS_SCALA_VERSION scalactic/test
  rc=$?
  echo first try, exitcode $rc
  if [[ $rc != 0 ]] ; then
    sbt ++$TRAVIS_SCALA_VERSION scalactic/testQuick
    rc=$?
    echo second try, exitcode $rc
  fi
  echo final, exitcode $rc
  exit $rc

fi

if [[ $MODE = 'genMustMatchersTests1' ]] ; then
  echo "Doing 'sbt genMustMatchersTests1/test'"
  sbt ++$TRAVIS_SCALA_VERSION genMustMatchersTests1/test
fi

if [[ $MODE = 'genMustMatchersTests2' ]] ; then
  echo "Doing 'sbt genMustMatchersTests2/test'"
  sbt ++$TRAVIS_SCALA_VERSION genMustMatchersTests2/test
fi

if [[ $MODE = 'genMustMatchersTests3' ]] ; then
  echo "Doing 'sbt genMustMatchersTests3/test'"
  sbt ++$TRAVIS_SCALA_VERSION genMustMatchersTests3/test
fi

if [[ $MODE = 'genMustMatchersTests4' ]] ; then
  echo "Doing 'sbt genMustMatchersTests4/test'"
  sbt ++$TRAVIS_SCALA_VERSION genMustMatchersTests4/test
fi

if [[ $MODE = 'genGenTests' ]] ; then
  echo "Doing 'sbt genGenTests/test'"
  export SBT_OPTS="-server -Xms1G -Xmx2G -Xss10M -XX:+CMSClassUnloadingEnabled -XX:+UseConcMarkSweepGC -XX:NewRatio=8 -XX:MaxPermSize=512M -XX:-UseGCOverheadLimit"

  while :; do echo -n ...; sleep 300; done &
  sbt ++$TRAVIS_SCALA_VERSION genGenTests/test
fi

if [[ $MODE = 'genTablesTests' ]] ; then
  echo "Doing 'sbt genTablesTests/test'"
  export SBT_OPTS="-server -Xms1G -Xmx2G -Xss10M -XX:+CMSClassUnloadingEnabled -XX:+UseConcMarkSweepGC -XX:NewRatio=8 -XX:MaxPermSize=512M -XX:-UseGCOverheadLimit"

  sbt ++$TRAVIS_SCALA_VERSION genTablesTests/test
fi

if [[ $MODE = 'genInspectorsTests' ]] ; then
  echo "Doing 'sbt genInspectorsTests/test'"
  export SBT_OPTS="-server -Xms1G -Xmx2G -Xss10M -XX:+CMSClassUnloadingEnabled -XX:+UseConcMarkSweepGC -XX:NewRatio=8 -XX:MaxPermSize=512M -XX:-UseGCOverheadLimit"

  sbt ++$TRAVIS_SCALA_VERSION genInspectorsTests/test
fi

if [[ $MODE = 'genInspectorsShorthandsTests1' ]] ; then
  echo "Doing 'sbt genInspectorsShorthandsTests1/test'"
  sbt ++$TRAVIS_SCALA_VERSION genInspectorsShorthandsTests1/test
fi

if [[ $MODE = 'genInspectorsShorthandsTests2' ]] ; then
  echo "Doing 'sbt genInspectorsShorthandsTests2/test'"
  sbt ++$TRAVIS_SCALA_VERSION genInspectorsShorthandsTests2/test
fi

if [[ $MODE = 'genTheyTests' ]] ; then
  echo "Doing 'sbt genTheyTests/test'"
  export SBT_OPTS="-server -Xms1G -Xmx3G -Xss10M -XX:+CMSClassUnloadingEnabled -XX:+UseConcMarkSweepGC -XX:NewRatio=8 -XX:MaxPermSize=512M -XX:-UseGCOverheadLimit"

  sbt ++$TRAVIS_SCALA_VERSION genTheyTests/test
fi

if [[ $MODE = 'genContainTests1' ]] ; then
  echo "Doing 'sbt genContainTests1/test'"
  export SBT_OPTS="-server -Xms1G -Xmx3G -Xss10M -XX:+CMSClassUnloadingEnabled -XX:+UseConcMarkSweepGC -XX:NewRatio=8 -XX:MaxPermSize=512M -XX:-UseGCOverheadLimit"

  sbt ++$TRAVIS_SCALA_VERSION genContainTests1/test
fi

if [[ $MODE = 'genContainTests2' ]] ; then
  echo "Doing 'sbt genContainTests2/test'"
  export SBT_OPTS="-server -Xms1G -Xmx3G -Xss10M -XX:+CMSClassUnloadingEnabled -XX:+UseConcMarkSweepGC -XX:NewRatio=8 -XX:MaxPermSize=512M -XX:-UseGCOverheadLimit"

  sbt ++$TRAVIS_SCALA_VERSION genContainTests2/test
fi

if [[ $MODE = 'genSortedTests' ]] ; then
  echo "Doing 'sbt genSortedTests/test'"
  export SBT_OPTS="-server -Xms1G -Xmx3G -Xss10M -XX:+CMSClassUnloadingEnabled -XX:+UseConcMarkSweepGC -XX:NewRatio=8 -XX:MaxPermSize=512M -XX:-UseGCOverheadLimit"

  sbt ++$TRAVIS_SCALA_VERSION genSortedTests/test
fi

if [[ $MODE = 'genLoneElementTests' ]] ; then
  echo "Doing 'sbt genLoneElementTests/test'"
  export SBT_OPTS="-server -Xms1G -Xmx3G -Xss10M -XX:+CMSClassUnloadingEnabled -XX:+UseConcMarkSweepGC -XX:NewRatio=8 -XX:MaxPermSize=512M -XX:-UseGCOverheadLimit"

  sbt ++$TRAVIS_SCALA_VERSION genLoneElementTests/test
fi

if [[ $MODE = 'genEmptyTests' ]] ; then
  echo "Doing 'sbt genEmptyTests/test'"
  export SBT_OPTS="-server -Xms1G -Xmx3G -Xss10M -XX:+CMSClassUnloadingEnabled -XX:+UseConcMarkSweepGC -XX:NewRatio=8 -XX:MaxPermSize=512M -XX:-UseGCOverheadLimit"

  sbt ++$TRAVIS_SCALA_VERSION genEmptyTests/test
fi

<<<<<<< HEAD
if [[ $MODE = 'genLogicStyleTests' ]] ; then
  echo "Doing 'sbt genLogicStyleTests/test'"
  export JVM_OPTS="-server -Xms1G -Xmx3G -Xss1M -XX:+CMSClassUnloadingEnabled -XX:+UseConcMarkSweepGC -XX:+CMSIncrementalMode -XX:NewRatio=8 -XX:MaxPermSize=512M -XX:-UseGCOverheadLimit"

  while true; do echo "..."; sleep 60; done &
  sbt ++$TRAVIS_SCALA_VERSION genLogicStyleTests/test
  rc=$?
  kill %1
  exit $rc
fi
=======
#if [[ $MODE = 'genSafeStyleTests' ]] ; then
#  echo "Doing 'sbt genSafeStyleTests/test'"
#
#  sbt ++$TRAVIS_SCALA_VERSION genSafeStyleTests/test
#fi
>>>>>>> 57151f83

if [[ $MODE = 'examples' ]] ; then
  echo "Doing 'sbt examples/test'"
  export SBT_OPTS="-server -Xms1G -Xmx3G -Xss10M -XX:+CMSClassUnloadingEnabled -XX:+UseConcMarkSweepGC -XX:NewRatio=8 -XX:MaxPermSize=512M -XX:-UseGCOverheadLimit"

  project examples
  sbt ++$TRAVIS_SCALA_VERSION examples/test:compile
fi

if [[ $MODE = 'examplesJS' ]] ; then
  echo "Doing 'sbt examplesJS/test'"
  export SBT_OPTS="-server -Xms1G -Xmx3G -Xss10M -XX:+CMSClassUnloadingEnabled -XX:+UseConcMarkSweepGC -XX:NewRatio=8 -XX:MaxPermSize=512M -XX:-UseGCOverheadLimit"

  sbt ++$TRAVIS_SCALA_VERSION examplesJS/test:compile
fi

if [[ $MODE = 'Publish' ]] ; then
  sbt ++$TRAVIS_SCALA_VERSION publishSigned
  sbt ++$TRAVIS_SCALA_VERSION scalactic/publishSigned
fi<|MERGE_RESOLUTION|>--- conflicted
+++ resolved
@@ -198,7 +198,6 @@
   sbt ++$TRAVIS_SCALA_VERSION genEmptyTests/test
 fi
 
-<<<<<<< HEAD
 if [[ $MODE = 'genLogicStyleTests' ]] ; then
   echo "Doing 'sbt genLogicStyleTests/test'"
   export JVM_OPTS="-server -Xms1G -Xmx3G -Xss1M -XX:+CMSClassUnloadingEnabled -XX:+UseConcMarkSweepGC -XX:+CMSIncrementalMode -XX:NewRatio=8 -XX:MaxPermSize=512M -XX:-UseGCOverheadLimit"
@@ -209,13 +208,6 @@
   kill %1
   exit $rc
 fi
-=======
-#if [[ $MODE = 'genSafeStyleTests' ]] ; then
-#  echo "Doing 'sbt genSafeStyleTests/test'"
-#
-#  sbt ++$TRAVIS_SCALA_VERSION genSafeStyleTests/test
-#fi
->>>>>>> 57151f83
 
 if [[ $MODE = 'examples' ]] ; then
   echo "Doing 'sbt examples/test'"
