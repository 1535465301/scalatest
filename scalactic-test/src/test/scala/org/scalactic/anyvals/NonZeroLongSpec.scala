--- conflicted
+++ resolved
@@ -30,11 +30,7 @@
 // SKIP-SCALATESTJS-END
 import scala.util.{Failure, Success, Try}
 
-<<<<<<< HEAD
-class NonZeroLongSpec extends FunSpec with Matchers with GeneratorDrivenPropertyChecks with ScalaCheckGenerators {
-=======
 trait NonZeroLongSpecSupport {
->>>>>>> d9a762d8
 
   val nonZeroLongGen: Gen[NonZeroLong] =
     for {i <- choose(Long.MinValue, Long.MaxValue)} yield {
