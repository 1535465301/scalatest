--- conflicted
+++ resolved
@@ -23,16 +23,9 @@
 import scala.collection.immutable.NumericRange
 import scala.collection.mutable.WrappedArray
 import OptionValues._
-<<<<<<< HEAD
-import org.scalactic.StrictCheckedEquality
-=======
-
 import scala.util.{Failure, Success, Try}
 
-//import org.scalactic.StrictCheckedEquality
->>>>>>> da5f58c6
-
-class PosDoubleSpec extends Spec with Matchers with StrictCheckedEquality {
+class PosDoubleSpec extends Spec with Matchers {
 
   val posDoubleGen: Gen[PosDouble] =
     for {i <- choose(1, Double.MaxValue)} yield PosDouble.from(i).get
