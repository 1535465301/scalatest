/*
 * Copyright 2001-2014 Artima, Inc.
 *
 * Licensed under the Apache License, Version 2.0 (the "License");
 * you may not use this file except in compliance with the License.
 * You may obtain a copy of the License at
 *
 *     http://www.apache.org/licenses/LICENSE-2.0
 *
 * Unless required by applicable law or agreed to in writing, software
 * distributed under the License is distributed on an "AS IS" BASIS,
 * WITHOUT WARRANTIES OR CONDITIONS OF ANY KIND, either express or implied.
 * See the License for the specific language governing permissions and
 * limitations under the License.
 */
package org.scalactic.anyvals

import org.scalactic.Equality
import org.scalatest._
import org.scalatest.prop.NyayaGeneratorDrivenPropertyChecks._
import japgolly.nyaya.test.Gen
// SKIP-SCALATESTJS-START
import scala.collection.immutable.NumericRange
// SKIP-SCALATESTJS-END
import scala.collection.mutable.WrappedArray
import OptionValues._
import scala.util.{Failure, Success, Try}

<<<<<<< HEAD
class PosDoubleSpec extends Spec with Matchers {
=======
//import org.scalactic.StrictCheckedEquality

class PosDoubleSpec extends FunSpec with Matchers/* with StrictCheckedEquality*/ {
>>>>>>> 25f3cb49

  implicit val posIntGen: Gen[PosDouble] =
    for {i <- Gen.choosedouble(1, Double.MaxValue)} yield PosDouble.from(i).get

  implicit val intGen: Gen[Int] = Gen.int
  implicit val longGen: Gen[Long] = Gen.long
  implicit val shortGen: Gen[Short] = Gen.short
  implicit val charGen: Gen[Char] = Gen.char
  implicit val floatGen: Gen[Float] = Gen.float
  implicit val doubleGen: Gen[Double] = Gen.double
  implicit val byteGen: Gen[Byte] = Gen.byte

  implicit def tryEquality[T]: Equality[Try[T]] = new Equality[Try[T]] {
    override def areEqual(a: Try[T], b: Any): Boolean = a match {
      case _: Success[_] => a == b
      case Failure(ex) => b match {
        case _: Success[_] => false
        case Failure(otherEx) => ex.getClass == otherEx.getClass && ex.getMessage == otherEx.getMessage
        case _ => false
      }
    }
  }


  describe("A PosDouble") {
    describe("should offer a from factory method that") {
      it("returns Some[PosDouble] if the passed Double is greater than 0") {
        PosDouble.from(50.23).value.value shouldBe 50.23
        PosDouble.from(100.0).value.value shouldBe 100.0
      }
      it("returns None if the passed Double is NOT greater than 0") {
        PosDouble.from(0.0) shouldBe None
        PosDouble.from(-0.00001) shouldBe None
        PosDouble.from(-99.9) shouldBe None
      }
    } 
    it("should have a pretty toString") {
      // SKIP-SCALATESTJS-START
      PosDouble.from(42.0).value.toString shouldBe "PosDouble(42.0)"
      // SKIP-SCALATESTJS-END
      //SCALATESTJS-ONLY PosDouble.from(42.0).value.toString shouldBe "PosDouble(42)"
    }
    it("should return the same type from its unary_+ method") {
      +PosDouble(3.0) shouldEqual PosDouble(3.0)
    } 
    it("should be automatically widened to compatible AnyVal targets") {
      "PosDouble(3.0): Int" shouldNot typeCheck
      "PosDouble(3.0): Long" shouldNot typeCheck
      "PosDouble(3.0): Float" shouldNot typeCheck
      (PosDouble(3.0): Double) shouldEqual 3.0

      "PosDouble(3.0): PosInt" shouldNot typeCheck
      "PosDouble(3.0): PosLong" shouldNot typeCheck
      "PosDouble(3.0): PosFloat" shouldNot typeCheck
      (PosDouble(3.0): PosDouble) shouldEqual PosDouble(3.0F)

      "PosDouble(3.0): PosZInt" shouldNot typeCheck
      "PosDouble(3.0): PosZLong" shouldNot typeCheck
      "PosDouble(3.0): PosZFloat" shouldNot typeCheck
      (PosDouble(3.0): PosZDouble) shouldEqual PosZDouble(3.0)
    }
    describe("when a compatible AnyVal is passed to a + method invoked on it") {
      it("should give the same AnyVal type back at compile time, and correct value at runtime") {
        // When adding a "primitive"
        val opInt = PosDouble(3.0) + 3
        opInt shouldEqual 6.0

        val opLong = PosDouble(3.0) + 3L
        opLong shouldEqual 6.0

        val opFloat = PosDouble(3.0) + 3.0F
        opFloat shouldEqual 6.0

        val opDouble = PosDouble(3.0) + 3.0
        opDouble shouldEqual 6.0

        // When adding a Pos*
        val opPosInt = PosDouble(3.0) + PosInt(3)
        opPosInt shouldEqual 6.0

        val opPosLong = PosDouble(3.0) + PosLong(3L)
        opPosLong shouldEqual 6.0

        val opPosFloat = PosDouble(3.0) + PosFloat(3.0F)
        opPosFloat shouldEqual 6.0

        val opPosDouble = PosDouble(3.0) + PosDouble(3.0)
        opPosDouble shouldEqual 6.0

        // When adding a *PosZ
        val opPosZ = PosDouble(3.0) + PosZInt(3)
        opPosZ shouldEqual 6.0

        val opPosZLong = PosDouble(3.0) + PosZLong(3L)
        opPosZLong shouldEqual 6.0

        val opPosZFloat = PosDouble(3.0) + PosZFloat(3.0F)
        opPosZFloat shouldEqual 6.0

        val opPosZDouble = PosDouble(3.0) + PosZDouble(3.0)
        opPosZDouble shouldEqual 6.0
      }
    }

    describe("when created with apply method") {

      it("should compile when 8 is passed in") {
        "PosDouble(8)" should compile
        PosDouble(8).value shouldEqual 8.0
        "PosDouble(8L)" should compile
        PosDouble(8L).value shouldEqual 8.0
        "PosDouble(8.0F)" should compile
        PosDouble(8.0F).value shouldEqual 8.0
        "PosDouble(8.0)" should compile
        PosDouble(8.0).value shouldEqual 8.0
      }

      it("should not compile when 0 is passed in") {
        "PosDouble(0)" shouldNot compile
        "PosDouble(0L)" shouldNot compile
        "PosDouble(0.0F)" shouldNot compile
        "PosDouble(0.0)" shouldNot compile
      }

      it("should not compile when -8 is passed in") {
        "PosDouble(-8)" shouldNot compile
        "PosDouble(-8L)" shouldNot compile
        "PosDouble(-8.0F)" shouldNot compile
        "PosDouble(-8.0)" shouldNot compile
      }
      it("should not compile when x is passed in") {
        val a: Int = -8
        "PosDouble(a)" shouldNot compile
        val b: Long = -8L
        "PosDouble(b)" shouldNot compile
        val c: Float = -8.0F
        "PosDouble(c)" shouldNot compile
        val d: Double = -8.0
        "PosDouble(d)" shouldNot compile
      }
    }
    describe("when specified as a plain-old Double") {

      def takesPosDouble(pos: PosDouble): Double = pos.value

      it("should compile when 8 is passed in") {
        "takesPosDouble(8)" should compile
        takesPosDouble(8) shouldEqual 8.0
        "takesPosDouble(8L)" should compile
        takesPosDouble(8L) shouldEqual 8.0
        "takesPosDouble(8.0F)" should compile
        takesPosDouble(8.0F) shouldEqual 8.0
        "takesPosDouble(8.0)" should compile
        takesPosDouble(8.0) shouldEqual 8.0
      }

      it("should not compile when 0 is passed in") {
        "takesPosDouble(0)" shouldNot compile
        "takesPosDouble(0L)" shouldNot compile
        "takesPosDouble(0.0F)" shouldNot compile
        "takesPosDouble(0.0)" shouldNot compile
      }

      it("should not compile when -8 is passed in") {
        "takesPosDouble(-8)" shouldNot compile
        "takesPosDouble(-8L)" shouldNot compile
        "takesPosDouble(-8.0F)" shouldNot compile
        "takesPosDouble(-8.0)" shouldNot compile
      }

      it("should not compile when x is passed in") {
        val x: Int = -8
        "takesPosDouble(x)" shouldNot compile
        val b: Long = -8L
        "takesPosDouble(b)" shouldNot compile
        val c: Float = -8.0F
        "takesPosDouble(c)" shouldNot compile
        val d: Double = -8.0
        "takesPosDouble(d)" shouldNot compile
      }

      it("should offer a unary + method that is consistent with Double") {
        forAll { (pdouble: PosDouble) =>
          (+pdouble).toDouble shouldEqual (+(pdouble.toDouble))
        }
      }

      it("should offer a unary - method that is consistent with Double") {
        forAll { (pdouble: PosDouble) =>
          (-pdouble) shouldEqual (-(pdouble.toDouble))
        }
      }

      it("should offer '<' comparison that is consistent with Double") {
        forAll { (pdouble: PosDouble, byte: Byte) =>
          (pdouble < byte) shouldEqual (pdouble.toDouble < byte)
        }
        forAll { (pdouble: PosDouble, short: Short) =>
          (pdouble < short) shouldEqual (pdouble.toDouble < short)
        }
        forAll { (pdouble: PosDouble, char: Char) =>
          (pdouble < char) shouldEqual (pdouble.toDouble < char)
        }
        forAll { (pdouble: PosDouble, int: Int) =>
          (pdouble < int) shouldEqual (pdouble.toDouble < int)
        }
        forAll { (pdouble: PosDouble, long: Long) =>
          (pdouble < long) shouldEqual (pdouble.toDouble < long)
        }
        forAll { (pdouble: PosDouble, float: Float) =>
          (pdouble < float) shouldEqual (pdouble.toDouble < float)
        }
        forAll { (pdouble: PosDouble, double: Double) =>
          (pdouble < double) shouldEqual (pdouble.toDouble < double)
        }
      }

      it("should offer '<=' comparison that is consistent with Double") {
        forAll { (pdouble: PosDouble, byte: Byte) =>
          (pdouble <= byte) shouldEqual (pdouble.toDouble <= byte)
        }
        forAll { (pdouble: PosDouble, char: Char) =>
          (pdouble <= char) shouldEqual (pdouble.toDouble <= char)
        }
        forAll { (pdouble: PosDouble, short: Short) =>
          (pdouble <= short) shouldEqual (pdouble.toDouble <= short)
        }
        forAll { (pdouble: PosDouble, int: Int) =>
          (pdouble <= int) shouldEqual (pdouble.toDouble <= int)
        }
        forAll { (pdouble: PosDouble, long: Long) =>
          (pdouble <= long) shouldEqual (pdouble.toDouble <= long)
        }
        forAll { (pdouble: PosDouble, float: Float) =>
          (pdouble <= float) shouldEqual (pdouble.toDouble <= float)
        }
        forAll { (pdouble: PosDouble, double: Double) =>
          (pdouble <= double) shouldEqual (pdouble.toDouble <= double)
        }
      }

      it("should offer '>' comparison that is consistent with Double") {
        forAll { (pdouble: PosDouble, byte: Byte) =>
          (pdouble > byte) shouldEqual (pdouble.toDouble > byte)
        }
        forAll { (pdouble: PosDouble, short: Short) =>
          (pdouble > short) shouldEqual (pdouble.toDouble > short)
        }
        forAll { (pdouble: PosDouble, char: Char) =>
          (pdouble > char) shouldEqual (pdouble.toDouble > char)
        }
        forAll { (pdouble: PosDouble, int: Int) =>
          (pdouble > int) shouldEqual (pdouble.toDouble > int)
        }
        forAll { (pdouble: PosDouble, long: Long) =>
          (pdouble > long) shouldEqual (pdouble.toDouble > long)
        }
        forAll { (pdouble: PosDouble, float: Float) =>
          (pdouble > float) shouldEqual (pdouble.toDouble > float)
        }
        forAll { (pdouble: PosDouble, double: Double) =>
          (pdouble > double) shouldEqual (pdouble.toDouble > double)
        }
      }

      it("should offer '>=' comparison that is consistent with Double") {
        forAll { (pdouble: PosDouble, byte: Byte) =>
          (pdouble >= byte) shouldEqual (pdouble.toDouble >= byte)
        }
        forAll { (pdouble: PosDouble, short: Short) =>
          (pdouble >= short) shouldEqual (pdouble.toDouble >= short)
        }
        forAll { (pdouble: PosDouble, char: Char) =>
          (pdouble >= char) shouldEqual (pdouble.toDouble >= char)
        }
        forAll { (pdouble: PosDouble, int: Int) =>
          (pdouble >= int) shouldEqual (pdouble.toDouble >= int)
        }
        forAll { (pdouble: PosDouble, long: Long) =>
          (pdouble >= long) shouldEqual (pdouble.toDouble >= long)
        }
        forAll { (pdouble: PosDouble, float: Float) =>
          (pdouble >= float) shouldEqual (pdouble.toDouble >= float)
        }
        forAll { (pdouble: PosDouble, double: Double) =>
          (pdouble >= double) shouldEqual (pdouble.toDouble >= double)
        }
      }

      it("should offer a '+' method that is consistent with Double") {
        forAll { (pdouble: PosDouble, byte: Byte) =>
          (pdouble + byte) shouldEqual (pdouble.toDouble + byte)
        }
        forAll { (pdouble: PosDouble, short: Short) =>
          (pdouble + short) shouldEqual (pdouble.toDouble + short)
        }
        forAll { (pdouble: PosDouble, char: Char) =>
          (pdouble + char) shouldEqual (pdouble.toDouble + char)
        }
        forAll { (pdouble: PosDouble, int: Int) =>
          (pdouble + int) shouldEqual (pdouble.toDouble + int)
        }
        forAll { (pdouble: PosDouble, long: Long) =>
          (pdouble + long) shouldEqual (pdouble.toDouble + long)
        }
        forAll { (pdouble: PosDouble, float: Float) =>
          (pdouble + float) shouldEqual (pdouble.toDouble + float)
        }
        forAll { (pdouble: PosDouble, double: Double) =>
          (pdouble + double) shouldEqual (pdouble.toDouble + double)
        }
      }

      it("should offer a '-' method that is consistent with Double") {
        forAll { (pdouble: PosDouble, byte: Byte) =>
          (pdouble - byte) shouldEqual (pdouble.toDouble - byte)
        }
        forAll { (pdouble: PosDouble, short: Short) =>
          (pdouble - short) shouldEqual (pdouble.toDouble - short)
        }
        forAll { (pdouble: PosDouble, char: Char) =>
          (pdouble - char) shouldEqual (pdouble.toDouble - char)
        }
        forAll { (pdouble: PosDouble, int: Int) =>
          (pdouble - int) shouldEqual (pdouble.toDouble - int)
        }
        forAll { (pdouble: PosDouble, long: Long) =>
          (pdouble - long) shouldEqual (pdouble.toDouble - long)
        }
        forAll { (pdouble: PosDouble, float: Float) =>
          (pdouble - float) shouldEqual (pdouble.toDouble - float)
        }
        forAll { (pdouble: PosDouble, double: Double) =>
          (pdouble - double) shouldEqual (pdouble.toDouble - double)
        }
      }

      it("should offer a '*' method that is consistent with Double") {
        forAll { (pdouble: PosDouble, byte: Byte) =>
          (pdouble * byte) shouldEqual (pdouble.toDouble * byte)
        }
        forAll { (pdouble: PosDouble, short: Short) =>
          (pdouble * short) shouldEqual (pdouble.toDouble * short)
        }
        forAll { (pdouble: PosDouble, char: Char) =>
          (pdouble * char) shouldEqual (pdouble.toDouble * char)
        }
        forAll { (pdouble: PosDouble, int: Int) =>
          (pdouble * int) shouldEqual (pdouble.toDouble * int)
        }
        forAll { (pdouble: PosDouble, long: Long) =>
          (pdouble * long) shouldEqual (pdouble.toDouble * long)
        }
        forAll { (pdouble: PosDouble, float: Float) =>
          (pdouble * float) shouldEqual (pdouble.toDouble * float)
        }
        forAll { (pdouble: PosDouble, double: Double) =>
          (pdouble * double) shouldEqual (pdouble.toDouble * double)
        }
      }

      it("should offer a '/' method that is consistent with Double") {
        forAll { (pdouble: PosDouble, byte: Byte) =>
          pdouble / byte shouldEqual pdouble.toDouble / byte
        }
        forAll { (pdouble: PosDouble, short: Short) =>
          pdouble / short shouldEqual pdouble.toDouble / short
        }
        forAll { (pdouble: PosDouble, char: Char) =>
          pdouble / char shouldEqual pdouble.toDouble / char
        }
        forAll { (pdouble: PosDouble, int: Int) =>
          pdouble / int shouldEqual pdouble.toDouble / int
        }
        forAll { (pdouble: PosDouble, long: Long) =>
          pdouble / long shouldEqual pdouble.toDouble / long
        }
        forAll { (pdouble: PosDouble, float: Float) =>
          pdouble / float shouldEqual pdouble.toDouble / float
        }
        forAll { (pdouble: PosDouble, double: Double) =>
          pdouble / double shouldEqual pdouble.toDouble / double
        }
      }

      // note: since a PosInt % 0 is NaN (as opposed to PosInt / 0, which is Infinity)
      // extra logic is needed to convert to a comparable type (boolean, in this case)
      it("should offer a '%' method that is consistent with Double") {
        forAll { (pdouble: PosDouble, byte: Byte) =>
          val res = pdouble % byte
          if (res.isNaN)
            (pdouble.toDouble % byte).isNaN shouldBe true
          else
            res shouldEqual pdouble.toDouble % byte
        }
        forAll { (pdouble: PosDouble, short: Short) =>
          val res = pdouble % short
          if (res.isNaN)
            (pdouble.toDouble % short).isNaN shouldBe true
          else
            res shouldEqual pdouble.toDouble % short
        }
        forAll { (pdouble: PosDouble, char: Char) =>
          val res = pdouble % char
          if (res.isNaN)
            (pdouble.toDouble % char).isNaN shouldBe true
          else
            res shouldEqual pdouble.toDouble % char
        }
        forAll { (pdouble: PosDouble, int: Int) =>
          val res = pdouble % int
          if (res.isNaN)
            (pdouble.toDouble % int).isNaN shouldBe true
          else
            res shouldEqual pdouble.toDouble % int
        }
        forAll { (pdouble: PosDouble, long: Long) =>
          val res = pdouble % long
          if (res.isNaN)
            (pdouble.toDouble % long).isNaN shouldBe true
          else
            res shouldEqual pdouble.toDouble % long
        }
        forAll { (pdouble: PosDouble, float: Float) =>
          val res = pdouble % float
          if (res.isNaN)
            (pdouble.toDouble % float).isNaN shouldBe true
          else
            res shouldEqual pdouble.toDouble % float
        }
        forAll { (pdouble: PosDouble, double: Double) =>
          val res = pdouble % double
          if (res.isNaN)
            (pdouble.toDouble % double).isNaN shouldBe true
          else
            res shouldEqual pdouble.toDouble % double
        }
      }

      it("should offer 'min' and 'max' methods that are consistent with Double") {
        forAll { (pdouble1: PosDouble, pdouble2: PosDouble) =>
          pdouble1.max(pdouble2).toDouble shouldEqual pdouble1.toDouble.max(pdouble2.toDouble)
          pdouble1.min(pdouble2).toDouble shouldEqual pdouble1.toDouble.min(pdouble2.toDouble)
        }
      }

      it("should offer an 'isWhole' method that is consistent with Double") {
        forAll { (pdouble: PosDouble) =>
          pdouble.isWhole shouldEqual pdouble.toDouble.isWhole
        }
      }

      it("should offer 'round', 'ceil', and 'floor' methods that are consistent with Double") {
        forAll { (pdouble: PosDouble) =>
          pdouble.round.toDouble shouldEqual pdouble.toDouble.round
          pdouble.ceil.toDouble shouldEqual pdouble.toDouble.ceil
          pdouble.floor.toDouble shouldEqual pdouble.toDouble.floor
        }
      }

      it("should offer 'toRadians' and 'toDegrees' methods that are consistent with Double") {
        forAll { (pdouble: PosDouble) =>
          pdouble.toRadians shouldEqual pdouble.toDouble.toRadians
        }
      }

      // SKIP-SCALATESTJS-START
      it("should offer 'to' and 'until' method that is consistent with Double") {
        def rangeEqual[T](a: NumericRange[T], b: NumericRange[T]): Boolean =
          a.start == b.start && a.end == b.end && a.step == b.step

        forAll { (pdouble: PosDouble, end: Double, step: Double) =>
          rangeEqual(pdouble.until(end).by(1f), pdouble.toDouble.until(end).by(1f)) shouldBe true
          rangeEqual(pdouble.until(end, step), pdouble.toDouble.until(end, step)) shouldBe true
          rangeEqual(pdouble.to(end).by(1f), pdouble.toDouble.to(end).by(1f)) shouldBe true
          rangeEqual(pdouble.to(end, step), pdouble.toDouble.to(end, step)) shouldBe true
        }
      }
      // SKIP-SCALATESTJS-END

      it("should offer widening methods for basic types that are consistent with Double") {
        forAll { (pdouble: PosDouble) =>
          def widen(value: Double): Double = value
          widen(pdouble) shouldEqual widen(pdouble.toDouble)
        }
        forAll { (pdouble: PosDouble) =>
          def widen(value: PosZDouble): PosZDouble = value
          widen(pdouble) shouldEqual widen(PosZDouble.from(pdouble.toDouble).get)
        }
      }
    }
  }
}
<|MERGE_RESOLUTION|>--- conflicted
+++ resolved
@@ -26,13 +26,7 @@
 import OptionValues._
 import scala.util.{Failure, Success, Try}
 
-<<<<<<< HEAD
-class PosDoubleSpec extends Spec with Matchers {
-=======
-//import org.scalactic.StrictCheckedEquality
-
-class PosDoubleSpec extends FunSpec with Matchers/* with StrictCheckedEquality*/ {
->>>>>>> 25f3cb49
+class PosDoubleSpec extends FunSpec with Matchers {
 
   implicit val posIntGen: Gen[PosDouble] =
     for {i <- Gen.choosedouble(1, Double.MaxValue)} yield PosDouble.from(i).get
