--- conflicted
+++ resolved
@@ -20,20 +20,10 @@
 import org.scalatest.prop.NyayaGeneratorDrivenPropertyChecks
 import japgolly.nyaya.test.Gen
 import OptionValues._
-<<<<<<< HEAD
 import org.scalactic.StrictCheckedEquality
-import org.scalacheck.{Arbitrary, Gen}
-import org.scalacheck.Gen.choose
-
 import scala.util.{Failure, Success, Try}
 
-class PosIntSpec extends Spec with Matchers with StrictCheckedEquality with GeneratorDrivenPropertyChecks {
-=======
-
-import scala.util.{Failure, Success, Try}
-
-class PosIntSpec extends FunSpec with Matchers with NyayaGeneratorDrivenPropertyChecks {
->>>>>>> 25f3cb49
+class PosIntSpec extends FunSpec with Matchers with NyayaGeneratorDrivenPropertyChecks with StrictCheckedEquality {
 
   implicit val posIntGen: Gen[PosInt] =
     for {i <- Gen.chooseint(1, Int.MaxValue)} yield PosInt.from(i).get
