/*
 * Copyright 2001-2013 Artima, Inc.
 *
 * Licensed under the Apache License, Version 2.0 (the "License");
 * you may not use this file except in compliance with the License.
 * You may obtain a copy of the License at
 *
 *     http://www.apache.org/licenses/LICENSE-2.0
 *
 * Unless required by applicable law or agreed to in writing, software
 * distributed under the License is distributed on an "AS IS" BASIS,
 * WITHOUT WARRANTIES OR CONDITIONS OF ANY KIND, either express or implied.
 * See the License for the specific language governing permissions and
 * limitations under the License.
 */
package org.scalactic

import java.text._
import org.scalatest._
import scala.util.Try
import scala.util.Success
import scala.util.Failure

class OrSpec extends UnitSpec with Accumulation with TypeCheckedTripleEquals {

  def isRound(i: Int): Validation[ErrorMessage] =
    if (i % 10 != 0) Fail(i + " was not a round number") else Pass

  def isDivBy3(i: Int): Validation[ErrorMessage] =
    if (i % 3 != 0) Fail(i + " was not divisible by 3") else Pass

  "An Or" can "be either Good or Bad" in {
    Good(7) shouldBe 'good
    Bad("oops") shouldBe 'bad

    Good(7) shouldBe an [Or[_, _]]
    Good(7) shouldBe an [Good[_]]

    Bad("oops") shouldBe an [Or[_, _]]
    Bad("oops") shouldBe an [Bad[_]]
  }
  it can "have its non-inferred type widened by an apply call with a type param" in {
    /*
      scala> Good[Int].orBad("hi")
      res0: org.scalautils.Bad[Int,String] = Bad(hi)

      scala> Good(3).orBad[String]
      res1: org.scalautils.Good[Int,String] = Good(3)

      scala> Good(3).orBad[ErrorMessage]
      res2: org.scalautils.Good[Int,org.scalautils.ErrorMessage] = Good(3)

      scala> Good(3).orBad("oops")
      <console>:11: error: type mismatch;
       found   : String("oops")
       required: <:<[Nothing,?]
                    Good(3).orBad("oops")
                                  ^

      scala> Good[Int].orBad[String]
      <console>:11: error: missing arguments for method orBad in class GoodieGoodieGumdrop;
      follow this method with `_' if you want to treat it as a partially applied function
                    Good[Int].orBad[String]
                                   ^
    */
    // If the expected type is known, then you can just say Good or Bad:
    Good(3) shouldBe Good(3)
    Bad("oops") shouldBe Bad("oops")

    // But if the expected type is not known, the inferred type of the other side will be Nothing:
    // Good(3) will be a Good[Int, Nothing]
    // Bad("oops") will be a Bad[Nothing, String]

    // If you want to specify a more specific type than Nothing, you can use this syntax:
    Good(3).orBad[String] shouldBe Good(3)
    Good[Int].orBad("oops") shouldBe Bad("oops")

    // You could also do it this way:
    Good[Int](3) shouldBe Good(3)
    Bad[String]("oops") shouldBe Bad("oops")

    // But that requires that you also give a type that would be inferred from the value. This
    // would only be necessary if you wanted a more general type than that which
    // would otherwise be inferred from the given value, such as:
    Good[AnyVal](3) shouldBe Good(3)
    Bad[AnyRef]("oops") shouldBe Bad("oops")

    // In that case, though, I recommend a type ascription, because I think it is easier to read:
    (Good(3): AnyVal Or String) shouldBe Good(3)
    (Bad("oops"): Int Or AnyRef) shouldBe Bad("oops")
  }
  it can "be used in infix notation" in {
    def div(a: Int, b: Int): Int Or ArithmeticException = {
      try Good(a / b)
      catch { case ae: ArithmeticException => Bad(ae) }
    }
    div(1, 1) shouldEqual Good(1)
    div(6, 2) shouldEqual Good(3)
    div(6, 2) shouldEqual Good(3)
    div(1, 0) should be a 'bad
    val ae = div(1, 0) match {
      case Bad(ae) => ae
      case result => fail("didn't get an Bad" + result)
    }
    ae should have message "/ by zero"
  }
  it can "be used with map" in {
    Good(8) map (_ + 1) should equal (Good(9))
    Good[Int].orBad("eight") map (_ + 1) should equal (Bad("eight"))
  }
  it can "be used with badMap" in {
    Good(8).orBad[ErrorMessage] badMap (_.toUpperCase) should equal (Good(8))
    Good[Int].orBad("eight") badMap (_.toUpperCase) should equal (Bad("EIGHT"))
  }
  it can "be used with recover" in {
    Good(8).orBad[Throwable] recover {
      case iae: IllegalArgumentException => 9
    } should equal (Good(8))
    Good[Int].orBad(new IllegalArgumentException) recover {
      case iae: IllegalArgumentException => 9
    } should equal (Good(9))
  }
  it can "be used with recoverWith" in {
    Good(8).orBad[Throwable] recoverWith {
      case iae: IllegalArgumentException => Good(9)
    } should equal (Good(8))
    Good[Int].orBad(new IllegalArgumentException) recoverWith {
      case iae: IllegalArgumentException => Good(9)
    } should equal (Good(9))
  }
  it can "be used with foreach" in {
    var vCount = 0
    var eCount = 0
    Good(8) foreach { vCount += _ }
    vCount should equal (8)
    Good[Int].orBad("eight") foreach { eCount += _ }
    eCount should equal (0)
  }
  it can "be used with flatMap" in {
    Good(8).orBad[String] flatMap ((x: Int) => Good(x + 1)) should equal (Good(9))
    Good[Int].orBad("eight") flatMap ((x: Int) => Good(x + 1)) should equal (Bad("eight"))
  }
  it can "be used with filter" in {
    Good(12).filter(isRound) shouldBe Bad("12 was not a round number")
    Good(10).filter(isRound) shouldBe Good(10)
    Good[Int].orBad(12).filter(isRound) shouldBe Bad(12)
    (for (i <- Good(10) if isRound(i)) yield i) shouldBe Good(10)
    (for (i <- Good(12) if isRound(i)) yield i) shouldBe Bad("12 was not a round number")
    (for (i <- Good(12) if isRound(i)) yield i) shouldBe Bad("12 was not a round number")
    (for (i <- Good(30) if isRound(i) && isDivBy3(i)) yield i) shouldBe Good(30)
    (for (i <- Good(10) if isRound(i) && isDivBy3(i)) yield i) shouldBe Bad("10 was not divisible by 3")
    (for (i <- Good(3) if isRound(i) && isDivBy3(i)) yield i) shouldBe Bad("3 was not a round number")
    (for (i <- Good(2) if isRound(i) && isDivBy3(i)) yield i) shouldBe Bad("2 was not a round number")
  }
  it can "be used with exists" in {
    Good(12).exists(_ == 12) shouldBe true
    Good(12).exists(_ == 13) shouldBe false
    Good[Int].orBad(12).exists(_ == 12) shouldBe false
  }
  it can "be used with forall" in {
    Good(12).forall(_ > 10) shouldBe true
    Good(7).forall(_ > 10) shouldBe false
    Good[Int].orBad(12).forall(_ > 10) shouldBe true
    Good[Int].orBad(7).forall(_ > 10) shouldBe true
  }
  it can "be used with getOrElse, which takes a by-name" in {

    Good(12).getOrElse(17) shouldBe 12
    Good[Int].orBad(12).getOrElse(17) shouldBe 17

    var x = 16 // should not increment if Good
    Good(12) getOrElse { x += 1; x } shouldBe 12
    x shouldBe 16
    Good[Int].orBad(12) getOrElse { x += 1; x } shouldBe 17
    x shouldBe 17
  }
  it can "be used with orElse, which takes a by-name" in {

    Good(12).orElse(Good(13)) shouldBe Good(12)
    Bad(12).orElse(Good(13)) shouldBe Good(13)

    Good(12).orElse(Bad(13)) shouldBe Good(12)
    Bad(12).orElse(Bad(13)) shouldBe Bad(13)

    var x = 16 // should not increment if Good
    Good(12) orElse { x += 1; Good(x) } shouldBe Good(12)
    x shouldBe 16
    Good[Int].orBad(12) orElse { x += 1; Good(x) } shouldBe Good(17)
    x shouldBe 17

    var y = 16 // should not increment if Good
    Good(12) orElse { y += 1; Bad(y) } shouldBe Good(12)
    y shouldBe 16
    Good[Int].orBad(12) orElse { y += 1; Bad(y) } shouldBe Bad(17)
    y shouldBe 17
  }
  it can "be used with toOption" in {
    Good(12).toOption shouldBe Some(12)
    Good[Int].orBad(12).toOption shouldBe None
  }
  it can "be used with toSeq" in {
    Good(12).toSeq shouldEqual Seq(12)
    Good[Int].orBad(12).toSeq shouldEqual Seq.empty[Int]
  }
// toArray, toBuffer, toIndexedSeq, toIterable, toIterator, toList, 
// toSeq, toStream, toTraversable, toVector
  it can "be used with toEither" in {
    Good(12).toEither shouldBe Right(12)
    Bad(12).toEither shouldBe Left(12)
  }
  it can "be used with accumulating" in {
    Good(12).orBad[Int].accumulating shouldBe Good(12).orBad[Every[Int]]
    Good[Int].orBad(12).accumulating shouldBe Good[Int].orBad(One(12))
  }
  it can "be used with toTry, if the error type is a subtype of Throwable" in {
    Good(12).orBad[Throwable].toTry shouldBe Success(12)
    Good(12).orBad[RuntimeException].toTry shouldBe Success(12)
    val ex = new RuntimeException("oops")
    Good[Int].orBad(ex).toTry shouldBe Failure(ex)
    Good[Int].orBad(ex).toTry shouldBe Failure(ex)
    // Does not compile: Good[Int, Int](12).toTry shouldBe Success(12)
  }
  it can "be used with transform" in {
    Good(12).orBad[String].transform((i: Int) => Good(i + 1), (s: String) => Bad(s.toUpperCase)) should === (Good(13))
    Good[Int].orBad("hi").transform((i: Int) => Good(i + 1), (s: String) => Bad(s.toUpperCase)) should === (Bad("HI"))
    Good(12).orBad[String].transform((i: Int) => Bad(i + 1), (s: String) => Good(s.toUpperCase)) should === (Bad(13))
    Good[Int].orBad("hi").transform((i: Int) => Bad(i + 1), (s: String) => Good(s.toUpperCase)) should === (Good("HI"))
  }
  it can "be used with swap" in {
    Good(12).orBad[String].swap should === (Good[String].orBad(12))
    Good[Int].orBad("hi").swap should === (Good("hi").orBad[Int])
  }
  it can "be used with zip" in {
    Good(12).orBad[Every[ErrorMessage]] zip Good("hi").orBad[Every[ErrorMessage]] should === (Good((12, "hi")).orBad[Every[ErrorMessage]])
    Good[Int].orBad(One("so")) zip Good[String].orBad(One("ho")) should === (Bad(Many("so", "ho")))
    (Good(12): Int Or Every[ErrorMessage]) zip Bad[Every[ErrorMessage]](One("ho")) should === (Bad(One("ho")))
    Bad[Every[ErrorMessage]](One("so")) zip Good[String]("hi") should === (Bad(One("so")))

    Good[Int](12) zip Good[String]("hi") should === (Good[(Int, String)]((12, "hi")))
    Bad[One[ErrorMessage]](One("so")) zip Bad[Every[ErrorMessage]](One("ho")) should === (Bad(Many("so", "ho")))
    Good[Int](12) zip Bad[Every[ErrorMessage]](One("ho")) should === (Bad(One("ho")))
    Bad[One[ErrorMessage]](One("so")) zip Good[String]("hi") should === (Bad(One("so")))

    Good[Int](12) zip Good[String]("hi") should === (Good[(Int, String)]((12, "hi")))
    Bad[Every[ErrorMessage]](One("so")) zip Bad[One[ErrorMessage]](One("ho")) should === (Bad(Many("so", "ho")))
    Good[Int](12) zip Bad[One[ErrorMessage]](One("ho")) should === (Bad(One("ho")))
    Bad[Every[ErrorMessage]](One("so")) zip Good[String]("hi") should === (Bad(One("so")))

    // Works when right hand side ERR type is a supertype of left hand side ERR type, because that's what Every's ++ does.
    Good[Int].orBad(One("oops")) zip Good[Int].orBad(One(-1: Any)) shouldBe Bad(Many("oops", -1))
    Good[Int].orBad(One("oops": Any)) zip Good[Int].orBad(One(-1)) shouldBe Bad(Many("oops", -1))
    Good[Int].orBad(One("oops")) zip Good[Int].orBad(One(-1)) shouldBe Bad(Many("oops", -1))
    Good[Int].orBad(One(-1)) zip Good[Int].orBad(One("oops": Any)) shouldBe Bad(Many(-1, "oops"))
  }

  it can "be used with when" in {
    Good[Int](12).when(
      (i: Int) => if (i > 0) Pass else Fail(i + " was not greater than 0"),
      (i: Int) => if (i < 100) Pass else Fail(i + " was not less than 100"),
      (i: Int) => if (i % 2 == 0) Pass else Fail(i + " was not even")
    ) shouldBe Good(12)
    Good[Int](12).when(
      (i: Int) => if (i > 0) Pass else Fail(i + " was not greater than 0"),
      (i: Int) => if (i < 3) Pass else Fail(i + " was not less than 3"),
      (i: Int) => if (i % 2 == 0) Pass else Fail(i + " was not even")
    ) shouldBe Bad(One("12 was not less than 3"))
    Good[Int](12).when(
      (i: Int) => if (i > 0) Pass else Fail(i + " was not greater than 0"),
      (i: Int) => if (i < 3) Pass else Fail(i + " was not less than 3"),
      (i: Int) => if (i % 2 == 1) Pass else Fail(i + " was not odd")
    ) shouldBe Bad(Many("12 was not less than 3", "12 was not odd"))
    Good[Int](12).when(
      (i: Int) => if (i > 99) Pass else Fail(i + " was not greater than 99"),
      (i: Int) => if (i < 3) Pass else Fail(i + " was not less than 3"),
      (i: Int) => if (i % 2 == 1) Pass else Fail(i + " was not odd")
    ) shouldBe Bad(Many("12 was not greater than 99", "12 was not less than 3", "12 was not odd"))
    Good[Int].orBad[Every[ErrorMessage]](One("original error")).when(
      (i: Int) => if (i > 0) Pass else Fail(i + " was not greater than 0"),
      (i: Int) => if (i < 3) Pass else Fail(i + " was not less than 3"),
      (i: Int) => if (i % 2 == 0) Pass else Fail(i + " was not even")
    ) shouldBe Bad(One("original error"))
    Good[Int].orBad[Every[ErrorMessage]](Many("original error 1", "original error 2")).when(
      (i: Int) => if (i > 0) Pass else Fail(i + " was not greater than 0"),
      (i: Int) => if (i < 3) Pass else Fail(i + " was not less than 3"),
      (i: Int) => if (i % 2 == 0) Pass else Fail(i + " was not even")
    ) shouldBe Bad(Many("original error 1", "original error 2"))
    Good("hi").orBad[Every[Int]].when((i: String) => Fail(2.0)) shouldBe Bad(One(2.0))

    (for (i <- Good(10) when isRound) yield i) shouldBe Good(10)
    (for (i <- Good(12) when isRound) yield i) shouldBe Bad(One("12 was not a round number"))
    (for (i <- Good(12) when isRound) yield i) shouldBe Bad(One("12 was not a round number"))
    (for (i <- Good(30) when (isRound, isDivBy3)) yield i) shouldBe Good(30)
    (for (i <- Good(10) when (isRound, isDivBy3)) yield i) shouldBe Bad(One("10 was not divisible by 3"))
    (for (i <- Good(3) when (isRound, isDivBy3)) yield i) shouldBe Bad(One("3 was not a round number"))
    (for (i <- Good(2) when (isRound, isDivBy3)) yield i) shouldBe Bad(Many("2 was not a round number", "2 was not divisible by 3"))
  }
  it can "be created with the attempt helper method" in {
    attempt { 2 / 1 } should === (Good(2))
    val divByZero = attempt { 1 / 0 }
    divByZero should be a 'bad
    divByZero match {
      case Bad(ex) =>
        ex shouldBe an [ArithmeticException]
        ex.getMessage shouldBe "/ by zero"
      case _ => fail()
    }
    divByZero should be a 'bad
    intercept[VirtualMachineError] {
      attempt { throw new VirtualMachineError {} }
    }
  }
  it can "be created from a Try via the from(Try) factory method" in {
    Or.from(Success(12)) shouldBe Good(12)
    Or.from(Success(12): Try[Int]) shouldBe Good(12)
    val ex = new Exception("oops")
    Or.from(Failure(ex)) shouldBe Bad(ex)
    Or.from(Failure(ex): Try[Int]) shouldBe Bad(ex)
  }
  it can "be created with the from(Either) factory method" in {
    Or.from(Right(12)) shouldBe Good(12)
    Or.from(Right(12): Either[String, Int]) shouldBe Good(12)
    val ex = new Exception("oops")
    Or.from(Left(ex)) shouldBe Bad(ex)
    Or.from(Left("oops")) shouldBe Bad("oops")
    Or.from(Left("oops"): Either[String, String]) shouldBe Bad("oops")
  }
  it can "be created with the from(Option, BadIfNone) factory method" in {
    Or.from(Some(12), "won't be used") shouldBe Good(12)
    Or.from(Some(12): Option[Int], "won't be used") shouldBe Good(12)
    val ex = new Exception("oops")
    Or.from(None, ex) shouldBe Bad(ex)
    Or.from(None, "oops") shouldBe Bad("oops")
    Or.from(None: Option[String], "oops") shouldBe Bad("oops")
  }

  it can "be validated with collection.validatedBy" in {

    def isOdd(i: Int): Int Or One[ErrorMessage] =
      if (i % 2 == 1) Good(i) else Bad(One(s"$i was not odd"))

    // List
    List.empty[Int].validatedBy(isOdd) shouldBe Good(List.empty[Int])

    List(3).validatedBy(isOdd) shouldBe Good(List(3))
    List(4).validatedBy(isOdd) shouldBe Bad(One("4 was not odd"))

    List(3, 5).validatedBy(isOdd) shouldBe Good(List(3, 5))
    List(4, 6).validatedBy(isOdd) shouldBe Bad(Every("4 was not odd", "6 was not odd"))
    List(3, 4).validatedBy(isOdd) shouldBe Bad(One("4 was not odd"))
    List(4, 3).validatedBy(isOdd) shouldBe Bad(One("4 was not odd"))

    List(3, 5, 7).validatedBy(isOdd) shouldBe Good(List(3, 5, 7))

    // Vector
    Vector.empty[Int].validatedBy(isOdd) shouldBe Good(Vector.empty[Int])

    Vector(3).validatedBy(isOdd) shouldBe Good(Vector(3))
    Vector(4).validatedBy(isOdd) shouldBe Bad(One("4 was not odd"))

    Vector(3, 5).validatedBy(isOdd) shouldBe Good(Vector(3, 5))
    Vector(4, 6).validatedBy(isOdd) shouldBe Bad(Every("4 was not odd", "6 was not odd"))
    Vector(3, 4).validatedBy(isOdd) shouldBe Bad(One("4 was not odd"))
    Vector(4, 3).validatedBy(isOdd) shouldBe Bad(One("4 was not odd"))

    Vector(3, 5, 7).validatedBy(isOdd) shouldBe Good(Vector(3, 5, 7))

    // Iterator
    List.empty[Int].iterator.validatedBy(isOdd).map(_.toStream) shouldBe Good(List.empty[Int].iterator).map(_.toStream)

    List(3).iterator.validatedBy(isOdd).map(_.toStream) shouldBe Good(List(3).iterator).map(_.toStream)
    List(4).iterator.validatedBy(isOdd) shouldBe Bad(One("4 was not odd"))

    List(3, 5).iterator.validatedBy(isOdd).map(_.toStream) shouldBe Good(List(3, 5).iterator).map(_.toStream)
    List(4, 6).iterator.validatedBy(isOdd) shouldBe Bad(Every("4 was not odd", "6 was not odd"))
    List(3, 4).iterator.validatedBy(isOdd) shouldBe Bad(One("4 was not odd"))
    List(4, 3).iterator.validatedBy(isOdd) shouldBe Bad(One("4 was not odd"))

    List(3, 5, 7).iterator.validatedBy(isOdd).map(_.toStream) shouldBe Good(List(3, 5, 7).iterator).map(_.toStream)

    // Set
    Set.empty[Int].validatedBy(isOdd) shouldBe Good(Set.empty[Int])

    Set(3).validatedBy(isOdd) shouldBe Good(Set(3))
    Set(4).validatedBy(isOdd) shouldBe Bad(One("4 was not odd"))

    Set(3, 5).validatedBy(isOdd) shouldBe Good(Set(3, 5))
    Set(4, 6).validatedBy(isOdd) shouldBe Bad(Every("4 was not odd", "6 was not odd"))
    Set(3, 4).validatedBy(isOdd) shouldBe Bad(One("4 was not odd"))
    Set(4, 3).validatedBy(isOdd) shouldBe Bad(One("4 was not odd"))

    Set(3, 5, 7).validatedBy(isOdd) shouldBe Good(Set(3, 5, 7))

    Set.empty[Int].validatedBy(isOdd) shouldBe Good(Set.empty[Int])

    // Every
    One(3).validatedBy(isOdd) shouldBe Good(One(3))
    Every(3).validatedBy(isOdd) shouldBe Good(One(3))
    One(4).validatedBy(isOdd) shouldBe Bad(One("4 was not odd"))
    Every(4).validatedBy(isOdd) shouldBe Bad(One("4 was not odd"))

    Many(3, 5).validatedBy(isOdd) shouldBe Good(Many(3, 5))
    Every(3, 5).validatedBy(isOdd) shouldBe Good(Many(3, 5))
    Many(4, 6).validatedBy(isOdd) shouldBe Bad(Every("4 was not odd", "6 was not odd"))
    Every(4, 6).validatedBy(isOdd) shouldBe Bad(Every("4 was not odd", "6 was not odd"))
    Many(3, 4).validatedBy(isOdd) shouldBe Bad(One("4 was not odd"))
    Every(3, 4).validatedBy(isOdd) shouldBe Bad(One("4 was not odd"))
    Many(4, 3).validatedBy(isOdd) shouldBe Bad(One("4 was not odd"))
    Every(4, 3).validatedBy(isOdd) shouldBe Bad(One("4 was not odd"))

    Many(3, 5, 7).validatedBy(isOdd) shouldBe Good(Every(3, 5, 7))
    Every(3, 5, 7).validatedBy(isOdd) shouldBe Good(Many(3, 5, 7))

    // Option
    Some(3).validatedBy(isOdd) shouldBe Good(Some(3))
    (None: Option[Int]).validatedBy(isOdd) shouldBe Good(None)
    Some(4).validatedBy(isOdd) shouldBe Bad(One("4 was not odd"))
  }

  it can "be validated with collection.validatedBy when the map goes to a different type" in {
    def parseAge(input: String): Int Or One[ErrorMessage] = {
      try {
        val age = input.trim.toInt
        if (age >= 0) Good(age) else Bad(One(s""""${age}" is not a valid age"""))
      }
      catch {
        case _: NumberFormatException => Bad(One(s""""${input}" is not a valid integer"""))
      }
    }

    Some("29").validatedBy(parseAge) shouldBe Good(Some(29))
    Some("-30").validatedBy(parseAge) shouldBe Bad(One("\"-30\" is not a valid age"))

    Every("29", "30", "31").validatedBy(parseAge) shouldBe Good(Many(29, 30, 31))
    Every("29", "-30", "31").validatedBy(parseAge) shouldBe Bad(One("\"-30\" is not a valid age"))
    Every("29", "-30", "-31").validatedBy(parseAge) shouldBe Bad(Many("\"-30\" is not a valid age", "\"-31\" is not a valid age"))

    List("29", "30", "31").validatedBy(parseAge) shouldBe Good(List(29, 30, 31))
    List("29", "-30", "31").validatedBy(parseAge) shouldBe Bad(One("\"-30\" is not a valid age"))
    List("29", "-30", "-31").validatedBy(parseAge) shouldBe Bad(Many("\"-30\" is not a valid age", "\"-31\" is not a valid age"))
  }

  it can "be combined with collection.combined" in {

    // TODO: Investigate the Equality Constraint type errors 

    // List
    // Is this the right answer? Has to be, because couldn't come up with an error anyway.
    List.empty[Int Or Every[String]].combined shouldBe_== Good(List.empty[Int])

    //  def combine[G, ELE, EVERY[b] <: Every[b], SEQ[s]](xs: SEQ[G Or EVERY[ELE]])(implicit seq: Sequenceable[SEQ]): SEQ[G] Or Every[ELE] =
    // G = Int, ELE = Nothing, SEQ = List
    List(Good(3)).combined shouldBe_== Good(List(3))
    List(Bad(One("oops"))).combined shouldBe_== Bad(One("oops"))

    List(Good(3), Good(4)).combined shouldBe_== Good(List(3, 4))
    List(Bad(One("darn")), Bad(One("oops"))).combined shouldBe_== Bad(Every("darn", "oops"))
    List(Good(3), Bad(One("oops"))).combined shouldBe_== Bad(One("oops"))
    List(Bad(One("oops")), Good(3)).combined shouldBe_== Bad(One("oops"))

    List(Good(3), Good(4), Good(5)).combined shouldBe_== Good(List(3, 4, 5))

    // Vector
    Vector.empty[Int Or Every[String]].combined shouldBe_== Good(Vector.empty[Int])

    Vector(Good(3)).combined shouldBe_== Good(Vector(3))
    Vector(Bad(One("oops"))).combined shouldBe_== Bad(One("oops"))

    Vector(Good(3), Good(4)).combined shouldBe_== Good(Vector(3, 4))
    Vector(Bad(One("darn")), Bad(One("oops"))).combined shouldBe_== Bad(Every("darn", "oops"))
    Vector(Good(3), Bad(One("oops"))).combined shouldBe_== Bad(One("oops"))
    Vector(Bad(One("oops")), Good(3)).combined shouldBe_== Bad(One("oops"))

    Vector(Good(3), Good(4), Good(5)).combined shouldBe_== Good(Vector(3, 4, 5))

    // Do the same thing with Iterator
    (List.empty[Int Or Every[String]].iterator).combined.map(_.toStream) shouldEqual (Good(List.empty[Int].iterator).map(_.toStream))

    List(Good(3)).iterator.combined.map(_.toStream) shouldEqual (Good(List(3).iterator).map(_.toStream))
    List(Bad(One("oops"))).iterator.combined shouldEqual (Bad(One("oops")))

    List(Good(3), Good(4)).iterator.combined.map(_.toStream) shouldEqual (Good(List(3, 4).iterator).map(_.toStream))
    List(Bad(One("darn")), Bad(One("oops"))).iterator.combined shouldEqual (Bad(Every("darn", "oops")))
    List(Good(3), Bad(One("oops"))).iterator.combined shouldEqual (Bad(One("oops")))
    List(Bad(One("oops")), Good(3)).iterator.combined shouldEqual (Bad(One("oops")))

    List(Good(3), Good(4), Good(5)).iterator.combined.map(_.toStream) shouldEqual (Good(List(3, 4, 5).iterator).map(_.toStream))

    // Set
<<<<<<< HEAD
    Set.empty[Int Or Every[String]].combined shouldBe_== Good(Set.empty[Int])
    Set(Good[Int, Every[String]](3), Bad[Int, Every[String]](Every("oops"))).asInstanceOf[Set[Int Or Every[String]]].combined shouldBe_== Bad(One("oops"))
    Set(Good[Int, Every[String]](3), Bad[Int, Every[String]](Every("oops"))).combined shouldBe_== Bad(One("oops"))
=======
    Set.empty[Int Or Every[String]].combined shouldBe Good(Set.empty[Int])
    Set(Good[Int](3), Bad[Every[String]](Every("oops"))).asInstanceOf[Set[Int Or Every[String]]].combined shouldBe Bad(One("oops"))
    Set(Good[Int](3), Bad[Every[String]](Every("oops"))).combined shouldBe Bad(One("oops"))
>>>>>>> fcf33143

    Set(Good(3)).combined shouldBe_== Good(Set(3))
    Set(Bad(One("oops"))).combined shouldBe_== Bad(One("oops"))

    Set(Good(3), Good(4)).combined shouldBe_== Good(Set(3, 4))
    Set(Bad(One("darn")), Bad(One("oops"))).combined shouldBe_== Bad(Every("darn", "oops"))
    Set(Good(3), Bad(One("oops"))).combined shouldBe_== Bad(One("oops"))
    Set(Bad(One("oops")), Good(3)).combined shouldBe_== Bad(One("oops"))

    Set(Good(3), Good(4), Good(5)).combined shouldBe_== Good(Set(3, 4, 5))

    // Every
    Every(Good(3).orBad[Every[String]], Good[Int].orBad(Every("oops"))).combined shouldBe_== Bad(One("oops"))

    Every(Good(3)).combined shouldBe_== Good(Every(3))
    One(Good(3)).combined shouldBe_== Good(Every(3))
    Every(Bad(One("oops"))).combined shouldBe_== Bad(One("oops"))
    One(Bad(One("oops"))).combined shouldBe_== Bad(One("oops"))

    Every(Good(3), Good(4)).combined shouldBe_== Good(Every(3, 4))
    Many(Good(3), Good(4)).combined shouldBe_== Good(Every(3, 4))
    Every(Bad(One("darn")), Bad(One("oops"))).combined shouldBe_== Bad(Every("darn", "oops"))
    Many(Bad(One("darn")), Bad(One("oops"))).combined shouldBe_== Bad(Every("darn", "oops"))
    Every(Good(3), Bad(One("oops"))).combined shouldBe_== Bad(One("oops"))
    Every(Bad(One("oops")), Good(3)).combined shouldBe_== Bad(One("oops"))

    Every(Good(3), Good(4), Good(5)).combined shouldBe_== Good(Every(3, 4, 5))

    // Option
    Some(Good(3)).combined shouldBe_== Good(Some(3))
    (None: Option[Int Or Every[ErrorMessage]]).combined shouldBe_== Good(None)
    Some(Bad(One("oops"))).combined shouldBe_== Bad(One("oops"))
    Some(Bad(Many("oops", "idoops"))).combined shouldBe_== Bad(Many("oops", "idoops"))
  }
  it can "be folded with fold" in {
    Good(3).orBad[String].fold(_ + 1, _.length) shouldBe 4
    Good[Int].orBad("howdy").fold(_ + 1, _.length) shouldBe 5

  }
  "A Good" can "be widened to an Or type via .asOr" in {
    Good(1).asOr shouldBe Good(1)
    /*
      scala> xs.foldLeft(Good(6).orBad[ErrorMessage]) { (acc, x) => acc orElse (if (x % 2 == 0) Good(x) else acc) }
      <console>:12: error: type mismatch;
       found   : org.scalautils.Or[Int,org.scalautils.ErrorMessage]
       required: org.scalautils.Good[Int,org.scalautils.ErrorMessage]
                    xs.foldLeft(Good(6).orBad[ErrorMessage]) { (acc, x) => acc orElse (if (x % 2 == 0) Good(x) else acc) }
                                                                         ^

      scala> xs.foldLeft(Good(6).orBad[ErrorMessage].asOr) { (acc, x) => acc orElse (if (x % 2 == 0) Good(x) else acc) }
      res2: org.scalautils.Or[Int,org.scalautils.ErrorMessage] = Good(6)
*/
    val xs = List(1, 2, 3)
    xs.foldLeft(Good(6).orBad[ErrorMessage].asOr) {
      (acc, x) => acc orElse (if (x % 2 == 0) Good(x) else acc)
    } shouldBe Good(6)
  }
  "A Bad" can "be widened to an Or type via .asOr" in {
    Bad("oops").asOr shouldBe Bad("oops")
    /*
      scala> xs.foldLeft(Good[Int].orBad("no evens")) { (acc, x) => acc orElse (if (x % 2 == 0) Good(x) else acc) }
      <console>:12: error: type mismatch;
       found   : org.scalautils.Or[Int,String]
       required: org.scalautils.Bad[Int,String]
                    xs.foldLeft(Good[Int].orBad("no evens")) { (acc, x) => acc orElse (if (x % 2 == 0) Good(x) else acc) }
                                                                               ^

      scala> xs.foldLeft(Good[Int].orBad("no evens").asOr) { (acc, x) => acc orElse (if (x % 2 == 0) Good(x) else acc) }
      res7: org.scalautils.Or[Int,String] = Good(2)
*/
    val xs = List(1, 2, 3)
    xs.foldLeft(Good[Int].orBad("no evens").asOr) { (acc, x) =>
      acc orElse (if (x % 2 == 0) Good(x) else acc)
    } shouldBe Good(2)
    val ys = List(1, 3, 5)
    ys.foldLeft(Good[Int].orBad("no evens").asOr) { (acc, x) =>
      acc orElse (if (x % 2 == 0) Good(x) else acc)
    } shouldBe Bad("no evens")
  }
}
<|MERGE_RESOLUTION|>--- conflicted
+++ resolved
@@ -485,16 +485,10 @@
 
     List(Good(3), Good(4), Good(5)).iterator.combined.map(_.toStream) shouldEqual (Good(List(3, 4, 5).iterator).map(_.toStream))
 
-    // Set
-<<<<<<< HEAD
-    Set.empty[Int Or Every[String]].combined shouldBe_== Good(Set.empty[Int])
-    Set(Good[Int, Every[String]](3), Bad[Int, Every[String]](Every("oops"))).asInstanceOf[Set[Int Or Every[String]]].combined shouldBe_== Bad(One("oops"))
-    Set(Good[Int, Every[String]](3), Bad[Int, Every[String]](Every("oops"))).combined shouldBe_== Bad(One("oops"))
-=======
+    // Set XXX May need to change these to be_==
     Set.empty[Int Or Every[String]].combined shouldBe Good(Set.empty[Int])
     Set(Good[Int](3), Bad[Every[String]](Every("oops"))).asInstanceOf[Set[Int Or Every[String]]].combined shouldBe Bad(One("oops"))
     Set(Good[Int](3), Bad[Every[String]](Every("oops"))).combined shouldBe Bad(One("oops"))
->>>>>>> fcf33143
 
     Set(Good(3)).combined shouldBe_== Good(Set(3))
     Set(Bad(One("oops"))).combined shouldBe_== Bad(One("oops"))
