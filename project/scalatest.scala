--- conflicted
+++ resolved
@@ -703,11 +703,8 @@
         "org.scalatest.exceptions",
         "org.scalatest.fixture",
         "org.scalatest.funsuite",
-<<<<<<< HEAD
         "org.scalatest.featurespec",
-=======
         "org.scalatest.funspec",
->>>>>>> ab0ad7f4
         "org.scalatest.jmock",
         "org.scalatest.junit",
         "org.scalatest.matchers",
@@ -819,11 +816,8 @@
         "org.scalatest.exceptions",
         "org.scalatest.fixture",
         "org.scalatest.funsuite",
-<<<<<<< HEAD
         "org.scalatest.featurespec",
-=======
         "org.scalatest.funspec",
->>>>>>> ab0ad7f4
         "org.scalatest.matchers",
         "org.scalatest.path",
         "org.scalatest.prop",
@@ -943,11 +937,8 @@
       "org.scalatest.exceptions",
       "org.scalatest.fixture",
       "org.scalatest.funsuite",
-<<<<<<< HEAD
       "org.scalatest.featurespec",
-=======
       "org.scalatest.funspec",
->>>>>>> ab0ad7f4
       "org.scalatest.matchers",
       "org.scalatest.path",
       "org.scalatest.prop",
@@ -1052,11 +1043,8 @@
         "org.scalatest.exceptions",
         "org.scalatest.fixture",
         "org.scalatest.funsuite",
-<<<<<<< HEAD
         "org.scalatest.featurespec",
-=======
         "org.scalatest.funspec",
->>>>>>> ab0ad7f4
         "org.scalatest.jmock",
         "org.scalatest.junit",
         "org.scalatest.matchers",
@@ -1131,11 +1119,8 @@
         "org.scalatest.exceptions",
         "org.scalatest.fixture",
         "org.scalatest.funsuite",
-<<<<<<< HEAD
         "org.scalatest.featurespec",
-=======
         "org.scalatest.funspec",
->>>>>>> ab0ad7f4
         "org.scalatest.matchers",
         "org.scalatest.path",
         "org.scalatest.prop",
@@ -1201,11 +1186,8 @@
           "org.scalatest.exceptions",
           "org.scalatest.fixture",
           "org.scalatest.funsuite",
-<<<<<<< HEAD
           "org.scalatest.featurespec",
-=======
           "org.scalatest.funspec",
->>>>>>> ab0ad7f4
           "org.scalatest.matchers",
           "org.scalatest.path",
           "org.scalatest.prop",
