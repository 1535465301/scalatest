--- conflicted
+++ resolved
@@ -639,15 +639,11 @@
           GenLogicStyles.genMainForScalaJS((sourceManaged in Compile).value / "org" / "scalatest", version.value, scalaVersion.value)
         }.taskValue
       },
-<<<<<<< HEAD
       genFactoriesTask,
       genLogicStylesTask,
-      scalatestJSDocTaskSetting
-=======
       scalatestJSDocTaskSetting,
       mimaPreviousArtifacts := Set(organization.value %%% moduleName.value % previousReleaseVersion),
       mimaCurrentClassfiles := (classDirectory in Compile).value.getParentFile / (moduleName.value + "_" + "sjs0.6_" + scalaBinaryVersion.value + "-" + releaseVersion + ".jar")
->>>>>>> c27aa8d4
     ).settings(osgiSettings: _*).settings(
       OsgiKeys.exportPackage := Seq(
         "org.scalatest",
