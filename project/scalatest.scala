--- conflicted
+++ resolved
@@ -17,7 +17,7 @@
 
 import scalanative.sbtplugin.ScalaNativePlugin
 //import scalanative.tools
-import scalanative.optimizer.{inject, pass}
+//import scalanative.optimizer.{inject, pass}
 import scalanative.sbtplugin.ScalaNativePluginInternal.NativeTest
 //import scalanative.sbtplugin.ScalaNativePluginInternal.{nativeConfig, nativeOptimizerDriver, nativeLinkerReporter, nativeOptimizerReporter, NativeTest}
 import ScalaNativePlugin.autoImport._
@@ -191,18 +191,10 @@
       // if scala 2.11+ is used, add dependency on scala-xml module
       case Some((2, scalaMajor)) if scalaMajor >= 11 =>
         Seq(
-<<<<<<< HEAD
-          "org.scala-lang.modules" %% "scala-xml" % "1.0.6",
-          "org.scalacheck" %% "scalacheck_native0.3" % nativeScalacheckVersion % "optional"
-        )
-      case _ =>
-        Seq("org.scalacheck" %% "scalacheck_native0.3" % nativeScalacheckVersion % "optional")
-=======
           "org.scala-lang.modules" %% "scala-xml" % "1.0.6"
         )
       case _ =>
         Seq.empty
->>>>>>> 123d551e
     }
   }
 
@@ -382,10 +374,6 @@
       .settings(sharedSettings: _*)
       .settings(
         projectTitle := "Common test classes used by scalactic.native and scalatest.native",
-<<<<<<< HEAD
-        libraryDependencies += "org.scalacheck" %% "scalacheck_native0.3" % nativeScalacheckVersion % "optional",
-=======
->>>>>>> 123d551e
         sourceGenerators in Compile += {
           Def.task{
             GenCommonTestNative.genMain((sourceManaged in Compile).value / "scala" / "org" / "scalatest", version.value, scalaVersion.value) ++
@@ -762,10 +750,6 @@
     .settings(
       projectTitle := "Scalactic Test.native",
       organization := "org.scalactic",
-<<<<<<< HEAD
-      libraryDependencies += "org.scalacheck" %% "scalacheck_native0.3" % nativeScalacheckVersion % "test",
-=======
->>>>>>> 123d551e
       testOptions in Test ++=
         Seq(Tests.Argument(TestFrameworks.ScalaTest, "-oDIF")),
       /*nativeOptimizerDriver in NativeTest := {
@@ -1169,12 +1153,7 @@
       initialCommands in console := """|import org.scalatest._
                                        |import org.scalactic._
                                        |import Matchers._""".stripMargin,
-<<<<<<< HEAD
-      libraryDependencies += "org.scala-native" %% "test-interface_native0.3" % "0.3.8",
-      libraryDependencies += "org.scalacheck" %% "scalacheck_native0.3" % nativeScalacheckVersion % "optional",
-=======
-      libraryDependencies += "org.scala-native" %%% "test-interface" % "0.3.6",
->>>>>>> 123d551e
+      libraryDependencies += "org.scala-native" %% "test-interface_native0.4.0-M2" % "0.4.0-M2",
       //jsDependencies += RuntimeDOM % "test",
       sourceGenerators in Compile += {
         Def.task {
@@ -1263,10 +1242,6 @@
       projectTitle := "ScalaTest Test",
       organization := "org.scalatest",
       libraryDependencies ++= nativeCrossBuildLibraryDependencies.value,
-<<<<<<< HEAD
-      libraryDependencies += "org.scalacheck" %% "scalacheck_native0.3" % nativeScalacheckVersion % "test",
-=======
->>>>>>> 123d551e
       // libraryDependencies += "io.circe" %%% "circe-parser" % "0.7.1" % "test",
       fork in test := false,
       /*nativeOptimizerDriver in NativeTest := {
@@ -1474,7 +1449,7 @@
         organization := "org.scalatest",
         moduleName := "scalatest-app",
         libraryDependencies ++= nativeCrossBuildLibraryDependencies.value,
-        libraryDependencies += "org.scala-native" %% "test-interface_native0.3" % "0.3.8",
+        libraryDependencies += "org.scala-native" %% "test-interface_native0.4.0-M2" % "0.4.0-M2",
         // include the scalactic classes and resources in the jar
         mappings in (Compile, packageBin) ++= mappings.in(scalacticNative, Compile, packageBin).value,
         // include the scalactic sources in the source jar
