import sbt._
import Keys._
import java.net.{URL, URLClassLoader}
import java.io.PrintWriter
import scala.io.Source
import com.typesafe.sbt.osgi.SbtOsgi._
import com.typesafe.sbt.SbtPgp._
import org.scalajs.sbtplugin.ScalaJSPlugin
import org.scalajs.sbtplugin.ScalaJSPlugin.autoImport._

object ScalatestBuild extends Build {

  // To run gentests
  // rm -rf gentests
  // sbt genGenTests/test  (etc., look at specific failures on CI output)

  // To enable deprecation warnings on the fly
  // set scalacOptions in ThisBuild ++= Seq("-unchecked", "-deprecation")

  // To temporarily switch sbt to a different Scala version:
  // > ++ 2.10.5
  val buildScalaVersion = "2.11.8"

<<<<<<< HEAD
  val releaseVersion = "3.0.0-RC1"
=======
  val releaseVersion = "3.0.0-M16-SNAP5"
>>>>>>> 0d5a1004

  val scalacheckVersion = "1.13.1"

  val githubTag = "release-3.0.0-M16-SNAP4-for-scala-2.11-and-2.10" // for scaladoc source urls

  val scalatestDocSourceUrl =
    "https://github.com/scalatest/scalatest/tree/"+ githubTag +
    "/scalatest/€{FILE_PATH}.scala"

  val scalacticDocSourceUrl =
    "https://github.com/scalatest/scalatest/tree/"+ githubTag +
      "/scalactic/€{FILE_PATH}.scala"

  def envVar(name: String): Option[String] =
    try {
      Some(sys.env(name))
    }
    catch {
      case e: NoSuchElementException => None
    }

  def getGPGFilePath: String =
    envVar("SCALATEST_GPG_FILE") match {
      case Some(path) => path
      case None => (Path.userHome / ".gnupg" / "secring.gpg").getAbsolutePath
    }

  def getGPGPassphase: Option[Array[Char]] =
    envVar("SCALATEST_GPG_PASSPHASE") match {
      case Some(passphase) => Some(passphase.toCharArray)
      case None => None
    }

  def getNexusCredentials: Credentials =
    (envVar("SCALATEST_NEXUS_LOGIN"), envVar("SCALATEST_NEXUS_PASSWORD")) match {
      case (Some(login), Some(password)) => Credentials("Sonatype Nexus Repository Manager", "oss.sonatype.org", login, password)
      case _ => Credentials(Path.userHome / ".ivy2" / ".credentials")
    }

  def getJavaHome: Option[File] =
    envVar("JAVA_HOME") match {
      case Some(javaHome) => Some(file(javaHome))
      case None =>
        val javaHome = new File(System.getProperty("java.home"))
        val javaHomeBin = new File(javaHome, "bin")
        val javac = new File(javaHomeBin, "javac")
        val javacExe = new File(javaHomeBin, "javac.exe")
        if (javac.exists || javacExe.exists)
          Some(file(javaHome.getAbsolutePath))
        else {
          println("WARNING: No JAVA_HOME detected, javac on PATH will be used.  Set JAVA_HOME enviroment variable to a JDK to remove this warning.")
          None
        }
    }

  def sharedSettings: Seq[Setting[_]] = Seq(
    javaHome := getJavaHome,
    scalaVersion := buildScalaVersion,
    crossScalaVersions := Seq(buildScalaVersion, "2.10.6"),
    version := releaseVersion,
    scalacOptions ++= Seq("-feature", "-target:jvm-1.6"),
    resolvers += "Sonatype Public" at "https://oss.sonatype.org/content/groups/public",
    libraryDependencies ++= scalaLibraries(scalaVersion.value),
    publishTo <<= version { v: String =>
      val nexus = "https://oss.sonatype.org/"
      if (v.trim.endsWith("SNAPSHOT")) Some("publish-snapshots" at nexus + "content/repositories/snapshots")
      else                             Some("publish-releases" at nexus + "service/local/staging/deploy/maven2")
    },
    publishMavenStyle := true,
    publishArtifact in Test := false,
    pomIncludeRepository := { _ => false },
    pomExtra := (
      <url>http://www.scalatest.org</url>
        <licenses>
          <license>
            <name>the Apache License, ASL Version 2.0</name>
            <url>http://www.apache.org/licenses/LICENSE-2.0</url>
            <distribution>repo</distribution>
          </license>
        </licenses>
        <scm>
          <url>https://github.com/scalatest/scalatest</url>
          <connection>scm:git:git@github.com:scalatest/scalatest.git</connection>
          <developerConnection>
            scm:git:git@github.com:scalatest/scalatest.git
          </developerConnection>
        </scm>
        <developers>
          <developer>
            <id>bvenners</id>
            <name>Bill Venners</name>
            <email>bill@artima.com</email>
          </developer>
          <developer>
            <id>gcberger</id>
            <name>George Berger</name>
            <email>george.berger@gmail.com</email>
          </developer>
          <developer>
            <id>cheeseng</id>
            <name>Chua Chee Seng</name>
            <email>cheeseng@amaseng.com</email>
          </developer>
        </developers>
      ),
    credentials += getNexusCredentials,
    pgpSecretRing := file(getGPGFilePath),
    pgpPassphrase := getGPGPassphase
  )

  lazy val scalatestDocSettings = Seq(
    docsrcDirSetting,
    scalatestDocScalacOptionsSetting
  )

  lazy val scalacticDocSettings = Seq(
    docsrcDirSetting,
    scalacticDocScalacOptionsSetting
  )

  def scalacheckDependency(config: String) =
    "org.scalacheck" %% "scalacheck" % scalacheckVersion % config

  def crossBuildLibraryDependencies(theScalaVersion: String) =
    CrossVersion.partialVersion(theScalaVersion) match {
      // if scala 2.11+ is used, add dependency on scala-xml module
      case Some((2, scalaMajor)) if scalaMajor >= 11 =>
        Seq(
          "org.scala-lang.modules" %% "scala-xml" % "1.0.2",
          "org.scala-lang.modules" %% "scala-parser-combinators" % "1.0.4",
          scalacheckDependency("optional")
        )
      case _ =>
        Seq(scalacheckDependency("optional"))
    }

  def scalaLibraries(theScalaVersion: String) =
    Seq(
      "org.scala-lang" % "scala-compiler" % theScalaVersion % "provided",
      "org.scala-lang" % "scala-reflect" % theScalaVersion // this is needed to compile macro
    )

  def scalatestLibraryDependencies =
    Seq(
      "org.scala-sbt" % "test-interface" % "1.0" % "optional",
      "org.easymock" % "easymockclassextension" % "3.1" % "optional",
      "org.jmock" % "jmock-legacy" % "2.5.1" % "optional",
      "org.mockito" % "mockito-all" % "1.9.0" % "optional",
      "org.testng" % "testng" % "6.8.7" % "optional",
      "com.google.inject" % "guice" % "2.0" % "optional",
      "junit" % "junit" % "4.10" % "optional",
      "org.seleniumhq.selenium" % "selenium-java" % "2.35.0" % "optional",
      "org.apache.ant" % "ant" % "1.7.1" % "optional",
      "commons-io" % "commons-io" % "1.3.2" % "test",
      "org.eclipse.jetty" % "jetty-server" % "8.1.8.v20121106" % "test",
      "org.eclipse.jetty" % "jetty-webapp" % "8.1.8.v20121106" % "test",
      "org.ow2.asm" % "asm-all" % "4.1" % "optional",
      "org.pegdown" % "pegdown" % "1.4.2" % "optional"
    )

  def scalatestJSLibraryDependencies =
    Seq(
      "org.scala-js" %% "scalajs-test-interface" % "0.6.8"
    )

  def scalatestTestOptions =
    Seq(Tests.Argument(TestFrameworks.ScalaTest,
      "-l", "org.scalatest.tags.Slow",
      "-m", "org.scalatest",
      "-m", "org.scalactic",
      "-m", "org.scalactic.anyvals",
      "-m", "org.scalactic.algebra",
      "-m", "org.scalactic.enablers",
      "-m", "org.scalatest.fixture",
      "-m", "org.scalatest.concurrent",
      "-m", "org.scalatest.testng",
      "-m", "org.scalatest.junit",
      "-m", "org.scalatest.jmock",
      "-m", "org.scalatest.events",
      "-m", "org.scalatest.prop",
      "-m", "org.scalatest.tools",
      "-m", "org.scalatest.matchers",
      "-m", "org.scalatest.suiteprop",
      "-m", "org.scalatest.mock",
      "-m", "org.scalatest.path",
      "-m", "org.scalatest.selenium",
      "-m", "org.scalatest.exceptions",
      "-m", "org.scalatest.time",
      "-m", "org.scalatest.words",
      "-m", "org.scalatest.enablers",
      "-oDI",
      "-W", "120", "60",
      "-h", "target/html",
      "-u", "target/junit",
      "-fW", "target/result.txt"))

  def scalatestTestJSOptions =
    Seq(Tests.Argument(TestFrameworks.ScalaTest,
      "-l", "org.scalatest.tags.Slow",
      "-m", "org.scalatest",
      "-m", "org.scalactic",
      "-m", "org.scalactic.anyvals",
      "-m", "org.scalactic.algebra",
      "-m", "org.scalactic.enablers",
      "-m", "org.scalatest.fixture",
      "-m", "org.scalatest.concurrent",
      "-m", "org.scalatest.testng",
      "-m", "org.scalatest.junit",
      "-m", "org.scalatest.events",
      "-m", "org.scalatest.prop",
      "-m", "org.scalatest.tools",
      "-m", "org.scalatest.matchers",
      "-m", "org.scalatest.suiteprop",
      "-m", "org.scalatest.mock",
      "-m", "org.scalatest.path",
      "-m", "org.scalatest.selenium",
      "-m", "org.scalatest.exceptions",
      "-m", "org.scalatest.time",
      "-m", "org.scalatest.words",
      "-m", "org.scalatest.enablers",
      "-oDIF"))

  lazy val commonTest = Project("common-test", file("common-test"))
    .settings(sharedSettings: _*)
    .settings(
      projectTitle := "Common test classes used by scalactic and scalatest",
      libraryDependencies += scalacheckDependency("optional")
    ).dependsOn(scalacticMacro, LocalProject("scalatest"))

  lazy val commonTestJS = Project("commonTestJS", file("common-test.js"))
    .settings(sharedSettings: _*)
    .settings(
      projectTitle := "Common test classes used by scalactic.js and scalatest.js",
      libraryDependencies += scalacheckDependency("optional"),
      sourceGenerators in Compile += {
        Def.task{
          GenCommonTestJS.genMain((sourceManaged in Compile).value / "scala" / "org" / "scalatest", version.value, scalaVersion.value)
        }.taskValue
      }
    ).dependsOn(scalacticMacroJS, LocalProject("scalatestJS")).enablePlugins(ScalaJSPlugin)

  lazy val scalacticMacro = Project("scalacticMacro", file("scalactic-macro"))
    .settings(sharedSettings: _*)
    .settings(
      projectTitle := "Scalactic Macro",
      organization := "org.scalactic",
      sourceGenerators in Compile += {
        Def.task{
          ScalacticGenResourcesJVM.genResources((sourceManaged in Compile).value / "scala" / "org" / "scalactic", version.value, scalaVersion.value)
        }.taskValue
      },
      // Disable publishing macros directly, included in scalactic main jar
      publish := {},
      publishLocal := {}
    )

  lazy val scalacticMacroJS = Project("scalacticMacroJS", file("scalactic-macro.js"))
    .settings(sharedSettings: _*)
    .settings(
      projectTitle := "Scalactic Macro.js",
      organization := "org.scalactic",
      sourceGenerators in Compile += {
        Def.task{
          GenScalacticJS.genMacroScala((sourceManaged in Compile).value / "scala", version.value, scalaVersion.value) ++
          ScalacticGenResourcesJSVM.genResources((sourceManaged in Compile).value / "scala" / "org" / "scalactic", version.value, scalaVersion.value)
        }.taskValue
      },
      // Disable publishing macros directly, included in scalactic main jar
      publish := {},
      publishLocal := {}
    ).enablePlugins(ScalaJSPlugin)

  lazy val scalactic = Project("scalactic", file("scalactic"))
    .settings(sharedSettings: _*)
    .settings(scalacticDocSettings: _*)
    .settings(
      projectTitle := "Scalactic",
      organization := "org.scalactic",
      initialCommands in console := "import org.scalactic._",
      sourceGenerators in Compile += {
        Def.task{
          GenVersions.genScalacticVersions((sourceManaged in Compile).value / "scala" / "org" / "scalactic", version.value, scalaVersion.value) ++
          ScalacticGenResourcesJVM.genFailureMessages((sourceManaged in Compile).value / "scala" / "org" / "scalactic", version.value, scalaVersion.value)
        }.taskValue
      },
      // include the macro classes and resources in the main jar
      mappings in (Compile, packageBin) ++= mappings.in(scalacticMacro, Compile, packageBin).value,
      // include the macro sources in the main source jar
      mappings in (Compile, packageSrc) ++= mappings.in(scalacticMacro, Compile, packageSrc).value,
      scalacticDocSourcesSetting,
      docTaskSetting
    ).settings(osgiSettings: _*).settings(
      OsgiKeys.exportPackage := Seq(
        "org.scalactic",
        "org.scalactic.anyvals",
        "org.scalactic.exceptions",
        "org.scalactic.source"
      ),
      OsgiKeys.importPackage := Seq(
        "org.scalatest.*",
        "org.scalactic.*",
        "scala.util.parsing.*;version=\"$<range;[==,=+);$<replace;1.0.4;-;.>>\"",
        "scala.xml.*;version=\"$<range;[==,=+);$<replace;1.0.4;-;.>>\"",
        "scala.*;version=\"$<range;[==,=+);$<replace;"+scalaBinaryVersion.value+";-;.>>\"",
        "*;resolution:=optional"
      ),
      OsgiKeys.additionalHeaders:= Map(
        "Bundle-Name" -> "Scalactic",
        "Bundle-Description" -> "Scalactic is an open-source library for Scala projects.",
        "Bundle-DocURL" -> "http://www.scalactic.org/",
        "Bundle-Vendor" -> "Artima, Inc."
      )
    ).dependsOn(scalacticMacro % "compile-internal, test-internal").aggregate(LocalProject("scalactic-test"))  // avoid dependency in pom on non-existent scalactic-macro artifact, per discussion in http://grokbase.com/t/gg/simple-build-tool/133shekp07/sbt-avoid-dependence-in-a-macro-based-project

  lazy val scalacticJS = Project("scalacticJS", file("scalactic.js"))
    .settings(sharedSettings: _*)
    .settings(
      projectTitle := "Scalactic.js",
      organization := "org.scalactic",
      moduleName := "scalactic",
      sourceGenerators in Compile += {
        Def.task {
          GenScalacticJS.genScala((sourceManaged in Compile).value / "scala", version.value, scalaVersion.value) ++
          ScalacticGenResourcesJSVM.genFailureMessages((sourceManaged in Compile).value / "scala", version.value, scalaVersion.value)
        }.taskValue
      },
      resourceGenerators in Compile += {
        Def.task {
          GenScalacticJS.genResource((sourceManaged in Compile).value / "scala", version.value, scalaVersion.value)
        }.taskValue
      }
    ).settings(osgiSettings: _*).settings(
      OsgiKeys.exportPackage := Seq(
        "org.scalactic",
        "org.scalactic.anyvals",
        "org.scalactic.exceptions",
        "org.scalactic.source"
      ),
      OsgiKeys.importPackage := Seq(
        "org.scalatest.*",
        "org.scalactic.*",
        "scala.util.parsing.*;version=\"$<range;[==,=+);$<replace;1.0.4;-;.>>\"",
        "scala.xml.*;version=\"$<range;[==,=+);$<replace;1.0.4;-;.>>\"",
        "scala.*;version=\"$<range;[==,=+);$<replace;"+scalaBinaryVersion.value+";-;.>>\"",
        "*;resolution:=optional"
      ),
      OsgiKeys.additionalHeaders:= Map(
        "Bundle-Name" -> "Scalactic",
        "Bundle-Description" -> "Scalactic.js is an open-source library for Scala-js projects.",
        "Bundle-DocURL" -> "http://www.scalactic.org/",
        "Bundle-Vendor" -> "Artima, Inc."
      )
    ).dependsOn(scalacticMacroJS % "compile-internal, test-internal").aggregate(LocalProject("scalacticTestJS")).enablePlugins(ScalaJSPlugin)

  lazy val scalacticTest = Project("scalactic-test", file("scalactic-test"))
    .settings(sharedSettings: _*)
    .settings(
      projectTitle := "Scalactic Test",
      organization := "org.scalactic",
      libraryDependencies += scalacheckDependency("test"),
      publishArtifact := false,
      publish := {},
      publishLocal := {}
    ).dependsOn(scalactic, scalatest % "test", commonTest % "test")

  lazy val scalacticTestJS = Project("scalacticTestJS", file("scalactic-test.js"))
    .settings(sharedSettings: _*)
    .settings(
      projectTitle := "Scalactic Test.js",
      organization := "org.scalactic",
      //jsDependencies += RuntimeDOM % "test",
      libraryDependencies += "org.scalacheck" %%% "scalacheck" % scalacheckVersion % "test",
      scalaJSOptimizerOptions ~= { _.withDisableOptimizer(true) },
      jsEnv := NodeJSEnv(executable = "node").value,
      //jsEnv := PhantomJSEnv().value,
      scalaJSStage in Global := FastOptStage,
      //postLinkJSEnv := PhantomJSEnv().value,
      //postLinkJSEnv := NodeJSEnv(executable = "node").value,
      sourceGenerators in Test += {
        Def.task {
          GenScalacticJS.genTest((sourceManaged in Test).value / "scala", version.value, scalaVersion.value)
        }.taskValue
      },
      publishArtifact := false,
      publish := {},
      publishLocal := {}
    ).dependsOn(scalacticJS, scalatestJS % "test", commonTestJS % "test").enablePlugins(ScalaJSPlugin)

  lazy val scalatest = Project("scalatest", file("scalatest"))
   .settings(sharedSettings: _*)
   .settings(scalatestDocSettings: _*)
   .settings(
     projectTitle := "ScalaTest",
     organization := "org.scalatest",
     moduleName := "scalatest",
     initialCommands in console := """|import org.scalatest._
                                      |import org.scalactic._
                                      |import Matchers._""".stripMargin,
     ivyXML :=
       <dependency org="org.eclipse.jetty.orbit" name="javax.servlet" rev="3.0.0.v201112011016">
         <artifact name="javax.servlet" type="orbit" ext="jar"/>
       </dependency>,
     libraryDependencies ++= crossBuildLibraryDependencies(scalaVersion.value),
     libraryDependencies ++= scalatestLibraryDependencies,
     genMustMatchersTask,
     genGenTask,
     genTablesTask,
     genCodeTask,
     genFactoriesTask,
     genCompatibleClassesTask,
     //genSafeStylesTask,
     sourceGenerators in Compile <+=
         (baseDirectory, sourceManaged in Compile, version, scalaVersion) map genFiles("gengen", "GenGen.scala")(GenGen.genMain),
     sourceGenerators in Compile <+=
         (baseDirectory, sourceManaged in Compile, version, scalaVersion) map genFiles("gentables", "GenTable.scala")(GenTable.genMain),
     sourceGenerators in Compile <+=
         (baseDirectory, sourceManaged in Compile, version, scalaVersion) map genFiles("genmatchers", "MustMatchers.scala")(GenMatchers.genMain),
     sourceGenerators in Compile <+=
         (baseDirectory, sourceManaged in Compile, version, scalaVersion) map genFiles("genfactories", "GenFactories.scala")(GenFactories.genMain),
     sourceGenerators in Compile <+=
         (baseDirectory, sourceManaged in Compile, version, scalaVersion) map genFiles("gencompcls", "GenCompatibleClasses.scala")(GenCompatibleClasses.genMain),
     sourceGenerators in Compile <+=
         (baseDirectory, sourceManaged in Compile, version, scalaVersion) map genFiles("genversions", "GenVersions.scala")(GenVersions.genScalaTestVersions),
     /*sourceGenerators in Compile <+=
       (baseDirectory, sourceManaged in Compile, version, scalaVersion) map genFiles("gensafestyles", "GenSafeStyles.scala")(GenSafeStyles.genMain),*/
     scalatestDocSourcesSetting,
     sourceGenerators in Compile += {
       Def.task{
         ScalaTestGenResourcesJVM.genResources((sourceManaged in Compile).value / "scala" / "org" / "scalatest", version.value, scalaVersion.value) ++
         ScalaTestGenResourcesJVM.genFailureMessages((sourceManaged in Compile).value / "scala" / "org" / "scalatest", version.value, scalaVersion.value)
       }.taskValue
     },
     docTaskSetting
   ).settings(osgiSettings: _*).settings(
      OsgiKeys.exportPackage := Seq(
        "org.scalatest",
        "org.scalatest.concurrent",
        "org.scalatest.easymock",
        "org.scalatest.enablers",
        "org.scalatest.events",
        "org.scalatest.exceptions",
        "org.scalatest.fixture",
        "org.scalatest.jmock",
        "org.scalatest.junit",
        "org.scalatest.matchers",
        "org.scalatest.mock",
        "org.scalatest.mockito",
        "org.scalatest.path",
        "org.scalatest.prop",
        "org.scalatest.refspec",
        "org.scalatest.selenium",
        "org.scalatest.tags",
        "org.scalatest.tagobjects",
        "org.scalatest.testng",
        "org.scalatest.time",
        "org.scalatest.tools",
        "org.scalatest.verb",
        "org.scalatest.words"
      ),
      OsgiKeys.importPackage := Seq(
        "org.scalatest.*",
        "org.scalactic.*",
        "scala.util.parsing.*;version=\"$<range;[==,=+);$<replace;1.0.4;-;.>>\"",
        "scala.xml.*;version=\"$<range;[==,=+);$<replace;1.0.4;-;.>>\"",
        "scala.*;version=\"$<range;[==,=+);$<replace;"+scalaBinaryVersion.value+";-;.>>\"",
        "*;resolution:=optional"
      ),
      OsgiKeys.additionalHeaders:= Map(
        "Bundle-Name" -> "ScalaTest",
        "Bundle-Description" -> "ScalaTest is an open-source test framework for the Java Platform designed to increase your productivity by letting you write fewer lines of test code that more clearly reveal your intent.",
        "Bundle-DocURL" -> "http://www.scalatest.org/",
        "Bundle-Vendor" -> "Artima, Inc.",
        "Main-Class" -> "org.scalatest.tools.Runner"
      )
   ).dependsOn(scalacticMacro % "compile-internal, test-internal", scalactic).aggregate(LocalProject("scalatest-test"))

  lazy val scalatestTest = Project("scalatest-test", file("scalatest-test"))
    .settings(sharedSettings: _*)
    .settings(
      projectTitle := "ScalaTest Test",
      organization := "org.scalatest",
      libraryDependencies ++= crossBuildLibraryDependencies(scalaVersion.value),
      libraryDependencies ++= scalatestLibraryDependencies,
      testOptions in Test := scalatestTestOptions,
      //fork in Test := true,
      //parallelExecution in Test := true,
      //testForkedParallel in Test := true,
      baseDirectory in Test := scalatestApp.base,
      publishArtifact := false,
      publish := {},
      publishLocal := {}
    ).dependsOn(scalatest % "test", commonTest % "test")

  lazy val scalatestJS = Project("scalatestJS", file("scalatest.js"))
    .settings(sharedSettings: _*)
    .settings(
      projectTitle := "ScalaTest",
      organization := "org.scalatest",
      moduleName := "scalatest",
      initialCommands in console := """|import org.scalatest._
                                      |import org.scalactic._
                                      |import Matchers._""".stripMargin,
      ivyXML :=
        <dependency org="org.eclipse.jetty.orbit" name="javax.servlet" rev="3.0.0.v201112011016">
          <artifact name="javax.servlet" type="orbit" ext="jar"/>
        </dependency>,
      scalacOptions ++= Seq("-P:scalajs:mapSourceURI:" + scalatestApp.base.toURI + "->https://raw.githubusercontent.com/scalatest/scalatest/v" + version.value + "/"),
      libraryDependencies ++= scalatestJSLibraryDependencies,
      libraryDependencies += "org.scalacheck" %%% "scalacheck" % scalacheckVersion % "optional",
      //jsDependencies += RuntimeDOM % "test",
      sourceGenerators in Compile += {
        Def.task {
          GenScalaTestJS.genHtml((sourceManaged in Compile).value, version.value, scalaVersion.value)

          GenScalaTestJS.genScala((sourceManaged in Compile).value / "scala", version.value, scalaVersion.value) ++
          GenVersions.genScalaTestVersions((sourceManaged in Compile).value / "scala" / "org" / "scalatest", version.value, scalaVersion.value) ++
          GenScalaTestJS.genJava((sourceManaged in Compile).value / "java", version.value, scalaVersion.value) ++
          ScalaTestGenResourcesJSVM.genResources((sourceManaged in Compile).value / "scala" / "org" / "scalatest", version.value, scalaVersion.value) ++
          ScalaTestGenResourcesJSVM.genFailureMessages((sourceManaged in Compile).value / "scala" / "org" / "scalatest", version.value, scalaVersion.value)
        }.taskValue
      },
      genFactoriesTask,
      //genSafeStylesTask,
      sourceGenerators in Compile <+=
        (baseDirectory, sourceManaged in Compile, version, scalaVersion) map genFiles("genfactories", "GenFactories.scala")(GenFactories.genMainJS),
      sourceGenerators in Compile <+=
        (baseDirectory, sourceManaged in Compile, version, scalaVersion) map genFiles("gengen", "GenGen.scala")(GenGen.genMain),
      sourceGenerators in Compile <+=
        (baseDirectory, sourceManaged in Compile, version, scalaVersion) map genFiles("gentables", "GenTable.scala")(GenTable.genMainForScalaJS),
      sourceGenerators in Compile <+=
        (baseDirectory, sourceManaged in Compile, version, scalaVersion) map genFiles("genmatchers", "MustMatchers.scala")(GenMatchers.genMainForScalaJS),
      /*sourceGenerators in Compile <+=
        (baseDirectory, sourceManaged in Compile, version, scalaVersion) map genFiles("gensafestyles", "GenSafeStyles.scala")(GenSafeStyles.genMainForScalaJS),*/
      /*genMustMatchersTask,
      genGenTask,
      genTablesTask,
      genCodeTask,
      genCompatibleClassesTask,

      sourceGenerators in Compile <+=
        (baseDirectory, sourceManaged in Compile, version, scalaVersion) map genFiles("gencompcls", "GenCompatibleClasses.scala")(GenCompatibleClasses.genMain),
      sourceGenerators in Compile <+=
        (baseDirectory, sourceManaged in Compile, version, scalaVersion) map genFiles("genversions", "GenVersions.scala")(GenVersions.genScalaTestVersions),*/
      //unmanagedResourceDirectories in Compile <+= sourceManaged( _ / "resources" ),
      scalatestJSDocTaskSetting
    ).settings(osgiSettings: _*).settings(
      OsgiKeys.exportPackage := Seq(
        "org.scalatest",
        "org.scalatest.compatible",
        "org.scalatest.concurrent",
        "org.scalatest.enablers",
        "org.scalatest.events",
        "org.scalatest.exceptions",
        "org.scalatest.fixture",
        "org.scalatest.matchers",
        "org.scalatest.path",
        "org.scalatest.prop",
        "org.scalatest.tags",
        "org.scalatest.tagobjects",
        "org.scalatest.time",
        "org.scalatest.tools",
        "org.scalatest.verb",
        "org.scalatest.words"
      ),
      OsgiKeys.importPackage := Seq(
        "org.scalatest.*",
        "org.scalactic.*",
        "scala.util.parsing.*;version=\"$<range;[==,=+);$<replace;1.0.4;-;.>>\"",
        "scala.xml.*;version=\"$<range;[==,=+);$<replace;1.0.4;-;.>>\"",
        "scala.*;version=\"$<range;[==,=+);$<replace;"+scalaBinaryVersion.value+";-;.>>\"",
        "*;resolution:=optional"
      ),
      OsgiKeys.additionalHeaders:= Map(
        "Bundle-Name" -> "ScalaTest",
        "Bundle-Description" -> "ScalaTest.js is an open-source test framework for the Javascript Platform designed to increase your productivity by letting you write fewer lines of test code that more clearly reveal your intent.",
        "Bundle-DocURL" -> "http://www.scalatest.org/",
        "Bundle-Vendor" -> "Artima, Inc.",
        "Main-Class" -> "org.scalatest.tools.Runner"
      )
    ).dependsOn(scalacticMacroJS % "compile-internal, test-internal", scalacticJS).aggregate(LocalProject("scalatestTestJS")).enablePlugins(ScalaJSPlugin)

  lazy val scalatestTestJS = Project("scalatestTestJS", file("scalatest-test.js"))
    .settings(sharedSettings: _*)
    .settings(
      projectTitle := "ScalaTest Test",
      organization := "org.scalatest",
      libraryDependencies ++= crossBuildLibraryDependencies(scalaVersion.value),
      libraryDependencies += "org.scalacheck" %%% "scalacheck" % scalacheckVersion % "test",
      //jsDependencies += RuntimeDOM % "test",
      //scalaJSOptimizerOptions ~= { _.withDisableOptimizer(true) },
      //jsEnv := NodeJSEnv(executable = "node").value,
      //jsEnv := PhantomJSEnv().value,
      scalaJSStage in Global := FastOptStage,
      fork in test := false,
      parallelExecution in Test := false,
      testOptions in Test := scalatestTestJSOptions,
      publishArtifact := false,
      publish := {},
      publishLocal := {},
      sourceGenerators in Test += {
        Def.task {
          GenScalaTestJS.genTest((sourceManaged in Test).value / "scala", version.value, scalaVersion.value)
        }.taskValue
      },
      sourceGenerators in Test <+=
        (baseDirectory, sourceManaged in Test, version, scalaVersion) map genFiles("gengen", "GenGen.scala")(GenGen.genTest),
      sourceGenerators in Test <+=
        (baseDirectory, sourceManaged in Test, version, scalaVersion) map genFiles("genmatchers", "GenMustMatchersTests.scala")(GenMustMatchersTests.genTestForScalaJS)
    ).dependsOn(scalatestJS % "test", commonTestJS % "test").enablePlugins(ScalaJSPlugin)

  lazy val scalatestApp = Project("scalatestApp", file("."))
    .settings(sharedSettings: _*)
    .settings(
      projectTitle := "ScalaTest App",
      name := "scalatest-app",
      organization := "org.scalatest",
      libraryDependencies ++= crossBuildLibraryDependencies(scalaVersion.value),
      libraryDependencies ++= scalatestLibraryDependencies,
      // include the scalactic classes and resources in the jar
      mappings in (Compile, packageBin) ++= mappings.in(scalactic, Compile, packageBin).value,
      // include the scalactic sources in the source jar
      mappings in (Compile, packageSrc) ++= mappings.in(scalactic, Compile, packageSrc).value,
      // include the scalatest classes and resources in the jar
      mappings in (Compile, packageBin) ++= mappings.in(scalatest, Compile, packageBin).value,
      // include the scalatest sources in the source jar
      mappings in (Compile, packageSrc) ++= mappings.in(scalatest, Compile, packageSrc).value,
      sourceGenerators in Compile += {
        // Little trick to get rid of bnd error when publish.
        Def.task{
          (new File(crossTarget.value, "classes")).mkdirs()
          Seq.empty[File]
        }.taskValue
      },
      unmanagedResourceDirectories in Compile <+= baseDirectory( _ / "scalatest" / "src" / "main" / "resources" )
    ).settings(osgiSettings: _*).settings(
      OsgiKeys.exportPackage := Seq(
        "org.scalatest",
        "org.scalatest.compatible",
        "org.scalatest.concurrent",
        "org.scalatest.easymock",
        "org.scalatest.enablers",
        "org.scalatest.events",
        "org.scalatest.exceptions",
        "org.scalatest.fixture",
        "org.scalatest.jmock",
        "org.scalatest.junit",
        "org.scalatest.matchers",
        "org.scalatest.mock",
        "org.scalatest.mockito",
        "org.scalatest.path",
        "org.scalatest.prop",
        "org.scalatest.refspec",
        "org.scalatest.selenium",
        "org.scalatest.tags",
        "org.scalatest.tagobjects",
        "org.scalatest.testng",
        "org.scalatest.time",
        "org.scalatest.tools",
        "org.scalatest.verb",
        "org.scalatest.words",
        "org.scalactic",
        "org.scalactic.anyvals",
        "org.scalactic.exceptions",
        "org.scalactic.source"
      ),
      OsgiKeys.importPackage := Seq(
        "org.scalatest.*",
        "org.scalactic.*",
        "scala.util.parsing.*;version=\"$<range;[==,=+);$<replace;1.0.4;-;.>>\"",
        "scala.xml.*;version=\"$<range;[==,=+);$<replace;1.0.4;-;.>>\"",
        "scala.*;version=\"$<range;[==,=+);$<replace;"+scalaBinaryVersion.value+";-;.>>\"",
        "*;resolution:=optional"
      ),
      OsgiKeys.additionalHeaders:= Map(
        "Bundle-Name" -> "ScalaTest",
        "Bundle-Description" -> "ScalaTest is an open-source test framework for the Java Platform designed to increase your productivity by letting you write fewer lines of test code that more clearly reveal your intent.",
        "Bundle-DocURL" -> "http://www.scalatest.org/",
        "Bundle-Vendor" -> "Artima, Inc.",
        "Main-Class" -> "org.scalatest.tools.Runner"
      )
    ).dependsOn(scalacticMacro % "compile-internal, test-internal", scalactic % "compile-internal", scalatest % "compile-internal").aggregate(scalactic, scalatest)

  lazy val scalatestAppJS = Project("scalatestAppJS", file("scalatest-app.js"))
    .settings(sharedSettings: _*)
    .settings(
      projectTitle := "ScalaTest App",
      name := "scalatest-app",
      organization := "org.scalatest",
      moduleName := "scalatest-app",
      libraryDependencies ++= crossBuildLibraryDependencies(scalaVersion.value),
      libraryDependencies ++= scalatestJSLibraryDependencies,
      // include the scalactic classes and resources in the jar
      mappings in (Compile, packageBin) ++= mappings.in(scalacticJS, Compile, packageBin).value,
      // include the scalactic sources in the source jar
      mappings in (Compile, packageSrc) ++= mappings.in(scalacticJS, Compile, packageSrc).value,
      // include the scalatest classes and resources in the jar
      mappings in (Compile, packageBin) ++= mappings.in(scalatestJS, Compile, packageBin).value,
      // include the scalatest sources in the source jar
      mappings in (Compile, packageSrc) ++= mappings.in(scalatestJS, Compile, packageSrc).value,
      sourceGenerators in Compile += {
        // Little trick to get rid of bnd error when publish.
        Def.task{
          (new File(crossTarget.value, "classes")).mkdirs()
          Seq.empty[File]
        }.taskValue
      }
    ).settings(osgiSettings: _*).settings(
      OsgiKeys.exportPackage := Seq(
        "org.scalatest",
        "org.scalatest.concurrent",
        "org.scalatest.enablers",
        "org.scalatest.events",
        "org.scalatest.exceptions",
        "org.scalatest.fixture",
        "org.scalatest.matchers",
        "org.scalatest.path",
        "org.scalatest.prop",
        "org.scalatest.tags",
        "org.scalatest.tagobjects",
        "org.scalatest.time",
        "org.scalatest.tools",
        "org.scalatest.verb",
        "org.scalatest.words",
        "org.scalactic",
        "org.scalactic.anyvals",
        "org.scalactic.exceptions",
        "org.scalactic.source"
      ),
      OsgiKeys.importPackage := Seq(
        "org.scalatest.*",
        "org.scalactic.*",
        "scala.util.parsing.*;version=\"$<range;[==,=+);$<replace;1.0.4;-;.>>\"",
        "scala.xml.*;version=\"$<range;[==,=+);$<replace;1.0.4;-;.>>\"",
        "scala.*;version=\"$<range;[==,=+);$<replace;"+scalaBinaryVersion.value+";-;.>>\"",
        "*;resolution:=optional"
      ),
      OsgiKeys.additionalHeaders:= Map(
        "Bundle-Name" -> "ScalaTest",
        "Bundle-Description" -> "ScalaTest is an open-source test framework for the Java Platform designed to increase your productivity by letting you write fewer lines of test code that more clearly reveal your intent.",
        "Bundle-DocURL" -> "http://www.scalatest.org/",
        "Bundle-Vendor" -> "Artima, Inc.",
        "Main-Class" -> "org.scalatest.tools.Runner"
      )
    ).dependsOn(scalacticMacroJS % "compile-internal, test-internal", scalacticJS % "compile-internal", scalatestJS % "compile-internal").aggregate(scalacticJS, scalatestJS).enablePlugins(ScalaJSPlugin)

  def gentestsLibraryDependencies =
    Seq(
      "org.mockito" % "mockito-all" % "1.9.0" % "optional",
      "junit" % "junit" % "4.10" % "optional",
      "org.testng" % "testng" % "6.8.7" % "optional",
      "org.jmock" % "jmock-legacy" % "2.5.1" % "optional",
      "org.pegdown" % "pegdown" % "1.4.2" % "optional"
    )

  def gentestsSharedSettings: Seq[Setting[_]] = Seq(
    javaHome := getJavaHome,
    scalaVersion := buildScalaVersion,
    scalacOptions ++= Seq("-feature"),
    resolvers += "Sonatype Public" at "https://oss.sonatype.org/content/groups/public",
    libraryDependencies ++= crossBuildLibraryDependencies(scalaVersion.value),
    libraryDependencies ++= gentestsLibraryDependencies,
    testOptions in Test := Seq(Tests.Argument(TestFrameworks.ScalaTest, "-h", "target/html"))
  )

  lazy val genRegularTests1 = Project("genRegularTests1", file("gentests/GenRegular1"))
    .settings(gentestsSharedSettings: _*)
    .settings(
      genRegularTask1,
      sourceGenerators in Test <+=
        (baseDirectory, sourceManaged in Test, version, scalaVersion) map genFiles("genregular1", "GenRegular1.scala")(GenRegularTests1.genTest)
    ).dependsOn(scalatest, commonTest, scalacticMacro % "compile-internal, test-internal")

  lazy val genRegularTests2 = Project("genRegularTests2", file("gentests/GenRegular2"))
    .settings(gentestsSharedSettings: _*)
    .settings(
      genRegularTask2,
      sourceGenerators in Test <+=
        (baseDirectory, sourceManaged in Test, version, scalaVersion) map genFiles("genregular2", "GenRegular2.scala")(GenRegularTests2.genTest)
    ).dependsOn(scalatest, commonTest, scalacticMacro % "compile-internal, test-internal")

  lazy val genRegularTests3 = Project("genRegularTests3", file("gentests/GenRegular3"))
    .settings(gentestsSharedSettings: _*)
    .settings(
      genRegularTask3,
      sourceGenerators in Test <+=
        (baseDirectory, sourceManaged in Test, version, scalaVersion) map genFiles("genregular3", "GenRegular3.scala")(GenRegularTests3.genTest)
    ).dependsOn(scalatest, commonTest, scalacticMacro % "compile-internal, test-internal")

  lazy val genRegularTests4 = Project("genRegularTests4", file("gentests/GenRegular4"))
    .settings(gentestsSharedSettings: _*)
    .settings(
      genRegularTask4,
      libraryDependencies ++= scalatestLibraryDependencies,
      testOptions in Test := scalatestTestOptions,
      sourceGenerators in Test <+=
        (baseDirectory, sourceManaged in Test, version, scalaVersion) map genFiles("genregular4", "GenRegularTests1.scala")(GenRegularTests4.genTest)
    ).dependsOn(scalatest, commonTest, scalacticMacro % "compile-internal, test-internal")

  lazy val genRegularTests5 = Project("genRegularTests5", file("gentests/GenRegular5"))
    .settings(gentestsSharedSettings: _*)
    .settings(
      genRegularTask5,
      libraryDependencies ++= scalatestLibraryDependencies,
      testOptions in Test := scalatestTestOptions,
      sourceGenerators in Test <+=
        (baseDirectory, sourceManaged in Test, version, scalaVersion) map genFiles("genregular5", "GenRegularTests1.scala")(GenRegularTests5.genTest)
    ).dependsOn(scalatest, commonTest, scalacticMacro % "compile-internal, test-internal")

  lazy val genMustMatchersTests1 = Project("genMustMatchersTests1", file("gentests/MustMatchers1"))
    .settings(gentestsSharedSettings: _*)
    .settings(
      genMustMatchersTask,
      sourceGenerators in Test <+=
        (baseDirectory, sourceManaged in Test, version, scalaVersion) map genFiles("genmatchers1", "GenMustMatchersTests.scala")(GenMustMatchersTests1.genTest)
    ).dependsOn(scalatest, commonTest, scalacticMacro % "compile-internal, test-internal")

  lazy val genMustMatchersTests2 = Project("genMustMatchersTests2", file("gentests/MustMatchers2"))
    .settings(gentestsSharedSettings: _*)
    .settings(
      genMustMatchersTask,
      sourceGenerators in Test <+=
        (baseDirectory, sourceManaged in Test, version, scalaVersion) map genFiles("genmatchers2", "GenMustMatchersTests.scala")(GenMustMatchersTests2.genTest)
    ).dependsOn(scalatest, commonTest, scalacticMacro % "compile-internal, test-internal")

  lazy val genMustMatchersTests3 = Project("genMustMatchersTests3", file("gentests/MustMatchers3"))
    .settings(gentestsSharedSettings: _*)
    .settings(
      genMustMatchersTask,
      sourceGenerators in Test <+=
        (baseDirectory, sourceManaged in Test, version, scalaVersion) map genFiles("genmatchers3", "GenMustMatchersTests.scala")(GenMustMatchersTests3.genTest)
    ).dependsOn(scalatest, commonTest, scalacticMacro % "compile-internal, test-internal")

  lazy val genMustMatchersTests4 = Project("genMustMatchersTests4", file("gentests/MustMatchers4"))
    .settings(gentestsSharedSettings: _*)
    .settings(
      genMustMatchersTask,
      sourceGenerators in Test <+=
        (baseDirectory, sourceManaged in Test, version, scalaVersion) map genFiles("genmatchers4", "GenMustMatchersTests.scala")(GenMustMatchersTests4.genTest)
    ).dependsOn(scalatest, commonTest, scalacticMacro % "compile-internal, test-internal")

  lazy val genGenTests = Project("genGenTests", file("gentests/GenGen"))
    .settings(gentestsSharedSettings: _*)
    .settings(
      genGenTask,
      sourceGenerators in Test <+=
        (baseDirectory, sourceManaged in Test, version, scalaVersion) map genFiles("gengen", "GenGen.scala")(GenGen.genTest)
    ).dependsOn(scalatest, commonTest, scalacticMacro % "compile-internal, test-internal")

  lazy val genTablesTests = Project("genTablesTests", file("gentests/GenTables"))
    .settings(gentestsSharedSettings: _*)
    .settings(
      genTablesTask,
      sourceGenerators in Test <+=
        (baseDirectory, sourceManaged in Test, version, scalaVersion) map genFiles("gentables", "GenTable.scala")(GenTable.genTest)
    ).dependsOn(scalatest, commonTest, scalacticMacro % "compile-internal, test-internal")

  lazy val genInspectorsTests = Project("genInspectorsTests", file("gentests/GenInspectors"))
    .settings(gentestsSharedSettings: _*)
    .settings(
      genInspectorsTask,
      sourceGenerators in Test <+=
        (baseDirectory, sourceManaged in Test, version, scalaVersion) map genFiles("geninspectors", "GenInspectors.scala")(GenInspectors.genTest)
    ).dependsOn(scalatest, commonTest, scalacticMacro % "compile-internal, test-internal")

  lazy val genInspectorsShorthandsTests1 = Project("genInspectorsShorthandsTests1", file("gentests/GenInspectorsShorthands1"))
    .settings(gentestsSharedSettings: _*)
    .settings(
      genInspectorsShorthandsTask1,
      sourceGenerators in Test <+=
        (baseDirectory, sourceManaged in Test, version, scalaVersion) map genFiles("geninspectorsshorthands1", "GenInspectorsShorthands.scala")(GenInspectorsShorthands1.genTest)
    ).dependsOn(scalatest, commonTest, scalacticMacro % "compile-internal, test-internal")

  lazy val genInspectorsShorthandsTests2 = Project("genInspectorsShorthandsTests2", file("gentests/GenInspectorsShorthands2"))
    .settings(gentestsSharedSettings: _*)
    .settings(
      genInspectorsShorthandsTask2,
      sourceGenerators in Test <+=
        (baseDirectory, sourceManaged in Test, version, scalaVersion) map genFiles("geninspectorsshorthands2", "GenInspectorsShorthands.scala")(GenInspectorsShorthands2.genTest)
    ).dependsOn(scalatest, commonTest, scalacticMacro % "compile-internal, test-internal")

  lazy val genTheyTests = Project("genTheyTests", file("gentests/GenThey"))
    .settings(gentestsSharedSettings: _*)
    .settings(
      genTheyWordTask,
      sourceGenerators in Test <+=
        (baseDirectory, sourceManaged in Test, version, scalaVersion) map genFiles("genthey", "GenTheyWord.scala")(GenTheyWord.genTest)
    ).dependsOn(scalatest, commonTest, scalacticMacro % "compile-internal, test-internal")

  lazy val genContainTests1 = Project("genContainTests1", file("gentests/GenContain1"))
    .settings(gentestsSharedSettings: _*)
    .settings(
      genContainTask1,
      sourceGenerators in Test <+=
        (baseDirectory, sourceManaged in Test, version, scalaVersion) map genFiles("gencontain1", "GenContain1.scala")(GenContain1.genTest)
    ).dependsOn(scalatest, commonTest, scalacticMacro % "compile-internal, test-internal")

  lazy val genContainTests2 = Project("genContainTests2", file("gentests/GenContain2"))
    .settings(gentestsSharedSettings: _*)
    .settings(
      genContainTask2,
      sourceGenerators in Test <+=
        (baseDirectory, sourceManaged in Test, version, scalaVersion) map genFiles("gencontain2", "GenContain2.scala")(GenContain2.genTest)
    ).dependsOn(scalatest, commonTest, scalacticMacro % "compile-internal, test-internal")

  lazy val genSortedTests = Project("genSortedTests", file("gentests/GenSorted"))
    .settings(gentestsSharedSettings: _*)
    .settings(
      genSortedTask,
      sourceGenerators in Test <+=
        (baseDirectory, sourceManaged in Test, version, scalaVersion) map genFiles("gensorted", "GenSorted.scala")(GenSorted.genTest)
    ).dependsOn(scalatest, commonTest, scalacticMacro % "compile-internal, test-internal")

  lazy val genLoneElementTests = Project("genLoneElementTests", file("gentests/GenLoneElement"))
    .settings(gentestsSharedSettings: _*)
    .settings(
      genLoneElementTask,
      sourceGenerators in Test <+=
        (baseDirectory, sourceManaged in Test, version, scalaVersion) map genFiles("genloneelement", "GenLoneElement.scala")(GenLoneElement.genTest)
    ).dependsOn(scalatest, commonTest, scalacticMacro % "compile-internal, test-internal")

  lazy val genEmptyTests = Project("genEmptyTests", file("gentests/GenEmpty"))
    .settings(gentestsSharedSettings: _*)
    .settings(
      genEmptyTask,
      sourceGenerators in Test <+=
        (baseDirectory, sourceManaged in Test, version, scalaVersion) map genFiles("genempty", "GenEmpty.scala")(GenEmpty.genTest)
    ).dependsOn(scalatest, commonTest, scalacticMacro % "compile-internal, test-internal")

  /*lazy val genSafeStyleTests = Project("genSafeStyleTests", file("gentests/GenSafeStyles"))
    .settings(gentestsSharedSettings: _*)
    .settings(
      genSafeStyleTestsTask,
      sourceGenerators in Test <+=
        (baseDirectory, sourceManaged in Test, version, scalaVersion) map genFiles("gensafestyletests", "GenSafeStyles.scala")(GenSafeStyles.genTest)
    ).dependsOn(scalatest, commonTest, scalacticMacro % "compile-internal, test-internal")*/

  lazy val gentests = Project("gentests", file("gentests"))
    .aggregate(genMustMatchersTests1, genMustMatchersTests2, genMustMatchersTests3, genMustMatchersTests4, genGenTests, genTablesTests, genInspectorsTests, genInspectorsShorthandsTests1,
               genInspectorsShorthandsTests2, genTheyTests, genContainTests1, genContainTests2, genSortedTests, genLoneElementTests, genEmptyTests/*, genSafeStyleTests*/)

  lazy val examples = Project("examples", file("examples"), delegates = scalatest :: Nil)
    .settings(
      scalaVersion := buildScalaVersion,
      libraryDependencies += scalacheckDependency("compile")
    ).dependsOn(scalacticMacro, scalactic, scalatest)

  lazy val examplesJS = Project("examplesJS", file("examples.js"), delegates = scalatest :: Nil)
    .settings(
      scalaVersion := buildScalaVersion,
      libraryDependencies += scalacheckDependency("compile"),
      sourceGenerators in Test += {
        Def.task {
          GenExamplesJS.genScala((sourceManaged in Test).value / "scala", version.value, scalaVersion.value)
        }.taskValue
      }
    ).dependsOn(scalacticMacroJS, scalacticJS, scalatestJS).enablePlugins(ScalaJSPlugin)

  def genFiles(name: String, generatorSource: String)(gen: (File, String, String) => Unit)(basedir: File, outDir: File, theVersion: String, theScalaVersion: String): Seq[File] = {
    val tdir = outDir / "scala" / name
    val jdir = outDir / "java" / name
    val genSource = basedir / "project" / generatorSource

    def results = (tdir ** "*.scala").get ++ (jdir ** "*.java").get
    if (results.isEmpty || results.exists(_.lastModified < genSource.lastModified)) {
      tdir.mkdirs()
      gen(tdir, theVersion, theScalaVersion)
    }
    results
  }

  def genJavaFiles(name: String, generatorSource: String)(gen: (File, String, String) => Unit)(basedir: File, outDir: File, theVersion: String, theScalaVersion: String): Seq[File] = {
    val tdir = outDir / "java" / name
    val genSource = basedir / "project" / generatorSource

    def results = (tdir ** "*.java").get
    if (results.isEmpty || results.exists(_.lastModified < genSource.lastModified)) {
      tdir.mkdirs()
      gen(tdir, theVersion, theScalaVersion)
    }
    results
  }

  val genRegular1 = TaskKey[Unit]("genregular1", "Generate regular tests 1")
  val genRegularTask1 = genRegular1 <<= (sourceManaged in Compile, sourceManaged in Test, version, scalaVersion) map { (mainTargetDir: File, testTargetDir: File, theVersion: String, theScalaVersion: String) =>
    GenRegularTests1.genTest(new File(testTargetDir, "scala/genregular1"), theVersion, theScalaVersion)
  }

  val genRegular2 = TaskKey[Unit]("genregular2", "Generate regular tests 2")
  val genRegularTask2 = genRegular2 <<= (sourceManaged in Compile, sourceManaged in Test, version, scalaVersion) map { (mainTargetDir: File, testTargetDir: File, theVersion: String, theScalaVersion: String) =>
    GenRegularTests2.genTest(new File(testTargetDir, "scala/genregular2"), theVersion, theScalaVersion)
  }

  val genRegular3 = TaskKey[Unit]("genregular3", "Generate regular tests 3")
  val genRegularTask3 = genRegular3 <<= (sourceManaged in Compile, sourceManaged in Test, version, scalaVersion) map { (mainTargetDir: File, testTargetDir: File, theVersion: String, theScalaVersion: String) =>
    GenRegularTests3.genTest(new File(testTargetDir, "scala/genregular3"), theVersion, theScalaVersion)
  }

  val genRegular4 = TaskKey[Unit]("genregular4", "Generate regular tests 4")
  val genRegularTask4 = genRegular4 <<= (sourceManaged in Compile, sourceManaged in Test, version, scalaVersion) map { (mainTargetDir: File, testTargetDir: File, theVersion: String, theScalaVersion: String) =>
    GenRegularTests4.genTest(new File(testTargetDir, "scala/genregular4"), theVersion, theScalaVersion)
  }

  val genRegular5 = TaskKey[Unit]("genregular5", "Generate regular tests 5")
  val genRegularTask5 = genRegular5 <<= (sourceManaged in Compile, sourceManaged in Test, version, scalaVersion) map { (mainTargetDir: File, testTargetDir: File, theVersion: String, theScalaVersion: String) =>
    GenRegularTests5.genTest(new File(testTargetDir, "scala/genregular5"), theVersion, theScalaVersion)
  }

  val genMustMatchers = TaskKey[Unit]("genmatchers", "Generate Must Matchers")
  val genMustMatchersTask = genMustMatchers <<= (sourceManaged in Compile, sourceManaged in Test, name, version, scalaVersion) map { (mainTargetDir: File, testTargetDir: File, projName: String, theVersion: String, theScalaVersion: String) =>
    projName match {
      case "scalatest" =>
        GenMatchers.genMain(new File(mainTargetDir, "scala/genmatchers"), theVersion, theScalaVersion)
      case "genMustMatchersTests1" =>
        GenMustMatchersTests1.genTest(new File(testTargetDir, "scala/genmatchers1"), theVersion, theScalaVersion)
      case "genMustMatchersTests2" =>
        GenMustMatchersTests2.genTest(new File(testTargetDir, "scala/genmatchers2"), theVersion, theScalaVersion)
      case "genMustMatchersTests3" =>
        GenMustMatchersTests3.genTest(new File(testTargetDir, "scala/genmatchers3"), theVersion, theScalaVersion)
      case "genMustMatchersTests4" =>
        GenMustMatchersTests4.genTest(new File(testTargetDir, "scala/genmatchers4"), theVersion, theScalaVersion)
    }
  }
  val genGen = TaskKey[Unit]("gengen", "Generate Property Checks")
  val genGenTask = genGen <<= (sourceManaged in Compile, sourceManaged in Test, name, version, scalaVersion) map { (mainTargetDir: File, testTargetDir: File, projName: String, theVersion: String, theScalaVersion: String) =>
    projName match {
      case "scalatest" =>
        GenGen.genMain(new File(mainTargetDir, "scala/gengen"), theVersion, theScalaVersion)
      case "gentests" =>
        GenGen.genTest(new File(testTargetDir, "scala/gengen"), theVersion, theScalaVersion)
    }
  }

  val genTables = TaskKey[Unit]("gentables", "Generate Tables")
  val genTablesTask = genTables <<= (sourceManaged in Compile, sourceManaged in Test, name, version, scalaVersion) map { (mainTargetDir: File, testTargetDir: File, projName: String, theVersion: String, theScalaVersion: String) =>
    projName match {
      case "scalatest" =>
        GenTable.genMain(new File(mainTargetDir, "scala/gentables"), theVersion, theScalaVersion)
      case "gentests" =>
        GenTable.genTest(new File(testTargetDir, "scala/gentables"), theVersion, theScalaVersion)
    }
  }

  val genTheyWord = TaskKey[Unit]("genthey", "Generate They Word tests")
  val genTheyWordTask = genTheyWord <<= (sourceManaged in Compile, sourceManaged in Test, version, scalaVersion) map { (mainTargetDir: File, testTargetDir: File, theVersion: String, theScalaVersion: String) =>
    GenTheyWord.genTest(new File(testTargetDir, "scala/genthey"), theVersion, theScalaVersion)
  }

  val genInspectors = TaskKey[Unit]("geninspectors", "Generate Inspectors tests")
  val genInspectorsTask = genInspectors <<= (sourceManaged in Compile, sourceManaged in Test, version, scalaVersion) map { (mainTargetDir: File, testTargetDir: File, theVersion: String, theScalaVersion: String) =>
    GenInspectors.genTest(new File(testTargetDir, "scala/geninspectors"), theVersion, theScalaVersion)
  }

  val genInspectorsShorthands1 = TaskKey[Unit]("geninspectorsshorthands1", "Generate Inspectors Shorthands tests 1")
  val genInspectorsShorthandsTask1 = genInspectorsShorthands1 <<= (sourceManaged in Compile, sourceManaged in Test, version, scalaVersion) map { (mainTargetDir: File, testTargetDir: File, theVersion: String, theScalaVersion) =>
    GenInspectorsShorthands1.genTest(new File(testTargetDir, "scala/geninspectorsshorthands1"), theVersion, theScalaVersion)
  }

  val genInspectorsShorthands2 = TaskKey[Unit]("geninspectorsshorthands2", "Generate Inspectors Shorthands tests 2")
  val genInspectorsShorthandsTask2 = genInspectorsShorthands2 <<= (sourceManaged in Compile, sourceManaged in Test, version, scalaVersion) map { (mainTargetDir: File, testTargetDir: File, theVersion: String, theScalaVersion) =>
    GenInspectorsShorthands2.genTest(new File(testTargetDir, "scala/geninspectorsshorthands2"), theVersion, theScalaVersion)
  }

  val genFactories = TaskKey[Unit]("genfactories", "Generate Matcher Factories")
  val genFactoriesTask = genFactories <<= (sourceManaged in Compile, sourceManaged in Test, version, scalaVersion) map { (mainTargetDir: File, testTargetDir: File, theVersion: String, theScalaVersion: String) =>
    GenFactories.genMain(new File(mainTargetDir, "scala/genfactories"), theVersion, theScalaVersion)
  }

  val genCompatibleClasses = TaskKey[Unit]("gencompcls", "Generate Compatible Classes for Java 6 & 7")
  val genCompatibleClassesTask = genCompatibleClasses <<= (sourceManaged in Compile, sourceManaged in Test, version, scalaVersion) map { (mainTargetDir: File, testTargetDir: File, theVersion: String, theScalaVersion: String) =>
    GenCompatibleClasses.genMain(new File(mainTargetDir, "scala/gencompclass"), theVersion, theScalaVersion)
  }

  val genVersions = TaskKey[Unit]("genversions", "Generate Versions object")
  val genVersionsTask = genVersions <<= (sourceManaged in Compile, sourceManaged in Test, version, scalaVersion) map { (mainTargetDir: File, testTargetDir: File, theVersion: String, theScalaVersion: String) =>
    GenVersions.genScalaTestVersions(new File(mainTargetDir, "scala/gencompclass"), theVersion, theScalaVersion)
  }

  val genContain1 = TaskKey[Unit]("gencontain1", "Generate contain matcher tests 1")
  val genContainTask1 = genContain1 <<= (sourceManaged in Compile, sourceManaged in Test, version, scalaVersion) map { (mainTargetDir: File, testTargetDir: File, theVersion: String, theScalaVersion: String) =>
    GenContain1.genTest(new File(testTargetDir, "scala/gencontain1"), theVersion, theScalaVersion)
  }

  val genContain2 = TaskKey[Unit]("gencontain2", "Generate contain matcher tests 2")
  val genContainTask2 = genContain2 <<= (sourceManaged in Compile, sourceManaged in Test, version, scalaVersion) map { (mainTargetDir: File, testTargetDir: File, theVersion: String, theScalaVersion: String) =>
    GenContain2.genTest(new File(testTargetDir, "scala/gencontain2"), theVersion, theScalaVersion)
  }

  val genSorted = TaskKey[Unit]("gensorted", "Generate sorted matcher tests")
  val genSortedTask = genSorted <<= (sourceManaged in Compile, sourceManaged in Test, version, scalaVersion) map { (mainTargetDir: File, testTargetDir: File, theVersion: String, theScalaVersion: String) =>
    GenSorted.genTest(new File(testTargetDir, "scala/gensorted"), theVersion, theScalaVersion)
  }

  val genLoneElement = TaskKey[Unit]("genloneelement", "Generate lone element matcher tests")
  val genLoneElementTask = genLoneElement <<= (sourceManaged in Compile, sourceManaged in Test, version, scalaVersion) map { (mainTargetDir: File, testTargetDir: File, theVersion: String, theScalaVersion: String) =>
    GenLoneElement.genTest(new File(testTargetDir, "scala/genloneelement"), theVersion, theScalaVersion)
  }

  val genEmpty = TaskKey[Unit]("genempty", "Generate empty matcher tests")
  val genEmptyTask = genEmpty <<= (sourceManaged in Compile, sourceManaged in Test, version, scalaVersion) map { (mainTargetDir: File, testTargetDir: File, theVersion: String, theScalaVersion: String) =>
    GenEmpty.genTest(new File(testTargetDir, "scala/genempty"), theVersion, theScalaVersion)
  }

  val genCode = TaskKey[Unit]("gencode", "Generate Code, includes Must Matchers and They Word tests.")
  val genCodeTask = genCode <<= (sourceManaged in Compile, sourceManaged in Test, version, scalaVersion) map { (mainTargetDir: File, testTargetDir: File, theVersion: String, theScalaVersion: String) =>
    GenGen.genMain(new File(mainTargetDir, "scala/gengen"), theVersion, theScalaVersion)
    GenTable.genMain(new File(mainTargetDir, "scala/gentables"), theVersion, theScalaVersion)
    GenMatchers.genMain(new File(mainTargetDir, "scala/genmatchers"), theVersion, theScalaVersion)
    GenFactories.genMain(new File(mainTargetDir, "scala/genfactories"), theVersion, theScalaVersion)
  }

  /*val genSafeStyles = TaskKey[Unit]("gensafestyles", "Generate safe style traits.")
  val genSafeStylesTask = genSafeStyles <<= (sourceManaged in Compile, sourceManaged in Test, version, scalaVersion) map { (mainTargetDir: File, testTargetDir: File, theVersion: String, theScalaVersion: String) =>
    GenSafeStyles.genMain(new File(mainTargetDir, "scala/gensafestyles"), theVersion, theScalaVersion)
  }

  val genSafeStyleTestsTaskKey = TaskKey[Unit]("gensafestyletests", "Generate Safe Style tests")
  val genSafeStyleTestsTask = genSafeStyleTestsTaskKey <<= (sourceManaged in Compile, sourceManaged in Test, version, scalaVersion) map { (mainTargetDir: File, testTargetDir: File, theVersion: String, theScalaVersion: String) =>
    GenSafeStyles.genTest(new File(testTargetDir, "scala/gensafestyles"), theVersion, theScalaVersion)
  }*/

  //
  // Prepares source files for running scaladoc.
  //
  def genDocSources(srcFiles: Seq[File],
                    srcDirs: Seq[File],
                    docsrcDir: File): Seq[File] =
  {
    val scalaFiles =
      for {
        srcFile <- srcFiles
        if srcFile.name.endsWith(".scala")
      } yield {
        val srcPath = srcFile.getPath
        val maybeSourceFile = srcDirs.flatMap(srcFile.relativeTo).headOption
        maybeSourceFile match {
          case Some(docsrcFile) => copyDocFile(srcFile, new File(docsrcDir.asFile, docsrcFile.getPath))
          case None             =>
             throw new RuntimeException("unexpected source path ["+ srcPath +"] not relative to " + srcDirs.mkString("[", ", ", "]"))
        }
      }

    val javaSources = srcFiles.filter(_.name.endsWith(".java")).toSet
    val javaTagFiles = JavaTagDocumenter.docJavaTags(javaSources)

    scalaFiles ++ javaTagFiles
  }

  //
  // Copies a file, doing a little filtering along the way to make
  // destination file suitable for use in generating scaladocs.
  //
  // Returns destination file.
  //
  private def copyDocFile(srcFile: File, destFile: File): File = {
    if (!destFile.exists || (destFile.lastModified < srcFile.lastModified)) {
      IO.createDirectory(file(destFile.getParent))

      val writer = new PrintWriter(destFile)

      try {
        for (line <- Source.fromFile(srcFile).getLines)
          writer.println(line.replaceFirst("@Finders(.*)", ""))
      }
      finally { writer.close }
    }
    destFile
  }

  //
  // Adds customization to scaladocs.
  //
  // Appends additional css to template.css file and copies
  // additional gifs into lib directory.
  //
  // Note: found that adding new gifs into lib directory causes
  // doc task to rebuild scaladocs from scratch each time.
  // Without that it only rebuilds if needed.
  //
  def docTask(docDir: File, srcDir: File, projectName: String): File = {
    val docLibDir = docDir / "lib"
    val htmlSrcDir = srcDir / "html"
    val cssFile = docLibDir / "template.css"
    val addlCssFile = htmlSrcDir / "addl.css"

    val css = Source.fromFile(cssFile).mkString
    val addlCss = Source.fromFile(addlCssFile).mkString

    if (!css.contains("pre.stHighlighted")) {
      val writer = new PrintWriter(cssFile)

      try {
        writer.println(css)
        writer.println(addlCss)
      }
      finally { writer.close }
    }

    if (projectName.contains("scalatest")) {
      (htmlSrcDir * "*.gif").get.foreach { gif =>
        IO.copyFile(gif, docLibDir / gif.name)
      }
    }
    docDir
  }

  lazy val projectTitle =
    settingKey[String]("Name of project to display in doc titles")

  lazy val docsrcDir =
    settingKey[File](
      "Directory to hold processed source files for generating scaladocs")

  val docsrcDirSetting =
     docsrcDir := target.value / "docsrc"

  val scalacticDocSourcesSetting =
    sources in (Compile, doc) :=
      genDocSources((sources in Compile).value ++ (sources in scalacticMacro in Compile).value,
        Seq((sourceManaged in Compile).value,
          baseDirectory.value,
          file(".").getCanonicalFile),
        docsrcDir.value)

  val scalatestDocSourcesSetting =
     sources in (Compile, doc) :=
       genDocSources((sources in Compile).value,
                     Seq((sourceManaged in Compile).value,
                         baseDirectory.value,
                         file(".").getCanonicalFile),
                     docsrcDir.value)

  val scalatestDocScalacOptionsSetting =
    scalacOptions in (Compile, doc) ++=
      Seq[String](
        "-Ymacro-no-expand", // avoids need to separate out macros in docsrc dir
        "-sourcepath", docsrcDir.value.getAbsolutePath,
        "-doc-title", projectTitle.value +" "+ releaseVersion,
        "-doc-source-url", scalatestDocSourceUrl)

  val scalacticDocScalacOptionsSetting =
    scalacOptions in (Compile, doc) ++=
      Seq[String](
        "-Ymacro-no-expand", // avoids need to separate out macros in docsrc dir
        "-sourcepath", docsrcDir.value.getAbsolutePath,
        "-doc-title", projectTitle.value +" "+ releaseVersion,
        "-doc-source-url", scalacticDocSourceUrl)

  val docTaskSetting =
    doc in Compile := docTask((doc in Compile).value,
                              (sourceDirectory in Compile).value,
                              name.value)

  val scalatestJSDocTaskSetting =
    doc in Compile := docTask((doc in Compile).value,
      (sourceManaged in Compile).value,
      name.value)
}
// set scalacOptions in (Compile, console) += "-Xlog-implicits"
// set scalacOptions in (Compile, console) += "-Xlog-implicits"
// set scalacOptions in (Compile, console) += "-Xlog-implicits"
// set scalacOptions in (Compile, console) += "-nowarn"<|MERGE_RESOLUTION|>--- conflicted
+++ resolved
@@ -21,11 +21,7 @@
   // > ++ 2.10.5
   val buildScalaVersion = "2.11.8"
 
-<<<<<<< HEAD
   val releaseVersion = "3.0.0-RC1"
-=======
-  val releaseVersion = "3.0.0-M16-SNAP5"
->>>>>>> 0d5a1004
 
   val scalacheckVersion = "1.13.1"
 
