import sbt._
import Keys._
import java.net.{URL, URLClassLoader}
import java.io.PrintWriter
import scala.io.Source
import com.typesafe.sbt.osgi.OsgiKeys
import com.typesafe.sbt.osgi.SbtOsgi
import com.typesafe.sbt.osgi.SbtOsgi.autoImport._
import com.typesafe.sbt.SbtPgp.autoImport._
/*import org.scalajs.sbtplugin.ScalaJSPlugin.
  autoImport.{scalaJSOptimizerOptions, scalaJSStage, FastOptStage, jsEnv, RhinoJSEnv}*/

import org.scalajs.sbtplugin.ScalaJSPlugin
import org.scalajs.sbtplugin.ScalaJSPlugin.autoImport.{scalaJSLinkerConfig, jsEnv}

import sbtcrossproject.CrossPlugin.autoImport._

//import scalanative.sbtplugin.ScalaNativePlugin
//import scalanative.tools
//import scalanative.optimizer.{inject, pass}
//import scalanative.sbtplugin.ScalaNativePluginInternal.{nativeConfig, nativeOptimizerDriver, nativeLinkerReporter, nativeOptimizerReporter, NativeTest}
//import ScalaNativePlugin.autoImport._

import com.typesafe.tools.mima.plugin.MimaKeys.{mimaPreviousArtifacts, mimaCurrentClassfiles, mimaBinaryIssueFilters}
import com.typesafe.tools.mima.core._
import com.typesafe.tools.mima.core.ProblemFilters._

import dotty.tools.sbtplugin.DottyPlugin.autoImport._

object ScalatestBuild {

  // To run gentests
  // rm -rf gentests
  // sbt genGenTests/test  (etc., look at specific failures on CI output)

  // To enable deprecation warnings on the fly
  // set scalacOptions in ThisBuild ++= Seq("-unchecked", "-deprecation")

  lazy val defaultScalaVersion = "2.13.0"
  // To temporarily switch sbt to a different Scala version:
  // > ++ 2.10.5
<<<<<<< HEAD
  lazy val supportedScalaVersions = List("2.12.8", "2.11.12", "2.10.7", "2.13.0-RC3")
=======
  lazy val supportedScalaVersions = Seq(defaultScalaVersion, "2.12.8", "2.11.12", "2.10.7")
>>>>>>> 2676a0ef

  val releaseVersion = "3.1.0-SNAP12"

  val previousReleaseVersion = "3.0.5"

  val plusJUnitVersion = "1.0.0-SNAP8"
  val plusTestNGVersion = "1.0.0-SNAP7"
  val flexmarkVersion = "0.35.10"

  val githubTag = "release-3.1.0" // for scaladoc source urls

  val scalatestDocSourceUrl =
    "https://github.com/scalatest/scalatest/tree/"+ githubTag +
    "/scalatest/€{FILE_PATH}.scala"

  val scalacticDocSourceUrl =
    "https://github.com/scalatest/scalatest/tree/"+ githubTag +
      "/scalactic/€{FILE_PATH}.scala"

  def envVar(name: String): Option[String] =
    try {
      Some(sys.env(name))
    }
    catch {
      case e: NoSuchElementException => None
    }

  def getGPGFilePath: String =
    envVar("SCALATEST_GPG_FILE") match {
      case Some(path) => path
      case None => (Path.userHome / ".gnupg" / "secring.gpg").getAbsolutePath
    }

  def getGPGPassphase: Option[Array[Char]] =
    envVar("SCALATEST_GPG_PASSPHASE") match {
      case Some(passphase) => Some(passphase.toCharArray)
      case None => None
    }

  def getNexusCredentials: Credentials =
    (envVar("SCALATEST_NEXUS_LOGIN"), envVar("SCALATEST_NEXUS_PASSWORD")) match {
      case (Some(login), Some(password)) => Credentials("Sonatype Nexus Repository Manager", "oss.sonatype.org", login, password)
      case _ => Credentials(Path.userHome / ".ivy2" / ".credentials")
    }

  def getJavaHome(scalaMajorVersion: String): Option[File] = {
    val javaHome = new File(System.getProperty("java.home"))
    val javaHomeBin = new File(javaHome, "bin")
    val javac = new File(javaHomeBin, "javac")
    val javacExe = new File(javaHomeBin, "javac.exe")
    if (javac.exists || javacExe.exists)
      Some(file(javaHome.getAbsolutePath))
    else {
      val javaHomeParentBin = new File(javaHome.getParent, "bin")
      val parentJavac = new File(javaHomeParentBin, "javac")
      val parentJavacExe = new File(javaHomeParentBin, "javac.exe")
      if (parentJavac.exists || parentJavacExe.exists)
        Some(file(javaHome.getParentFile.getAbsolutePath))
      else
        println("WARNING: javac from java.home not found, javac on PATH will be used.  Try to use JDK instead of JRE to launch SBT to remove this warning.")
      None
    }
  }

  def sharedSettings: Seq[Setting[_]] = Seq(
    javaHome := getJavaHome(scalaBinaryVersion.value),
    scalaVersion := defaultScalaVersion,
    crossScalaVersions := supportedScalaVersions,
    version := releaseVersion,
    scalacOptions ++= Seq("-feature"),
    resolvers += "Sonatype Public" at "https://oss.sonatype.org/content/groups/public",
    libraryDependencies ++= scalaLibraries(scalaVersion.value),
    /*publishTo <<= version { v: String =>
      val nexus = "https://oss.sonatype.org/"
      if (v.trim.endsWith("SNAPSHOT")) Some("publish-snapshots" at nexus + "content/repositories/snapshots")
      else                             Some("publish-releases" at nexus + "service/local/staging/deploy/maven2")
    },*/
    publishTo := {
      val nexus = "https://oss.sonatype.org/"
      if (version.value.trim.endsWith("SNAPSHOT"))
        Some("publish-snapshots" at nexus + "content/repositories/snapshots")
      else
        Some("publish-releases" at nexus + "service/local/staging/deploy/maven2")
    },
    publishMavenStyle := true,
    publishArtifact in Test := false,
    pomIncludeRepository := { _ => false },
    pomExtra := (
      <url>http://www.scalatest.org</url>
        <licenses>
          <license>
            <name>the Apache License, ASL Version 2.0</name>
            <url>http://www.apache.org/licenses/LICENSE-2.0</url>
            <distribution>repo</distribution>
          </license>
        </licenses>
        <scm>
          <url>https://github.com/scalatest/scalatest</url>
          <connection>scm:git:git@github.com:scalatest/scalatest.git</connection>
          <developerConnection>
            scm:git:git@github.com:scalatest/scalatest.git
          </developerConnection>
        </scm>
        <developers>
          <developer>
            <id>bvenners</id>
            <name>Bill Venners</name>
            <email>bill@artima.com</email>
          </developer>
          <developer>
            <id>gcberger</id>
            <name>George Berger</name>
            <email>george.berger@gmail.com</email>
          </developer>
          <developer>
            <id>cheeseng</id>
            <name>Chua Chee Seng</name>
            <email>cheeseng@amaseng.com</email>
          </developer>
        </developers>
      ),
    credentials += getNexusCredentials,
    pgpSecretRing := file(getGPGFilePath),
    pgpPassphrase := getGPGPassphase
  )

  lazy val scalatestDocSettings = Seq(
    docsrcDirSetting,
    scalatestDocScalacOptionsSetting
  )

  lazy val scalacticDocSettings = Seq(
    docsrcDirSetting,
    scalacticDocScalacOptionsSetting
  )

  def scalaXmlDependency(theScalaVersion: String): Seq[ModuleID] =
    CrossVersion.partialVersion(theScalaVersion) match {
      case Some((scalaEpoch, scalaMajor)) if scalaEpoch != 2 || scalaMajor >= 11 =>
        Seq(("org.scala-lang.modules" %% "scala-xml" % "1.2.0").withDottyCompat(theScalaVersion))
      case other =>
        Seq.empty
    }



  lazy val nativeCrossBuildLibraryDependencies = Def.setting {
    CrossVersion.partialVersion(scalaVersion.value) match {
      // if scala 2.11+ is used, add dependency on scala-xml module
      case Some((2, scalaMajor)) if scalaMajor >= 11 =>
        Seq(
          "org.scala-lang.modules" %% "scala-xml" % "1.0.6"
        )
      case _ =>
        Seq.empty
    }
  }

  def scalaLibraries(theScalaVersion: String) =
    Seq(
      "org.scala-lang" % "scala-compiler" % theScalaVersion % "provided",
      "org.scala-lang" % "scala-reflect" % theScalaVersion // this is needed to compile macro
    )

  def scalatestLibraryDependencies =
    Seq(
      "org.scala-sbt" % "test-interface" % "1.0" % "optional",
      "com.google.inject" % "guice" % "4.0" % "optional",
      "org.apache.ant" % "ant" % "1.7.1" % "optional",
      "org.ow2.asm" % "asm-all" % "4.1" % "optional",
      flexmarkAll
    )

  def crossBuildTestLibraryDependencies = Def.setting {
    CrossVersion.partialVersion(scalaVersion.value) match {
      // if scala 2.13+ is used, add dependency on scala-parallel-collections module
      case Some((2, scalaMajor)) if scalaMajor >= 13 =>
        Seq(
          "org.scala-lang.modules" %% "scala-parallel-collections" % "0.1.2",
          "org.scala-lang.modules" %%% "scala-parser-combinators" % "1.1.2"
        )

      case Some((2, scalaMajor)) if scalaMajor >= 11 =>
        Seq("org.scala-lang.modules" %%% "scala-parser-combinators" % "1.1.1")

      case _ =>
        Seq.empty
    }
  }

  val flexmarkAll = "com.vladsch.flexmark" % "flexmark-all" % flexmarkVersion % "optional"

  def scalatestTestLibraryDependencies(theScalaVersion: String) =
    Seq(
      "org.scalatestplus" %% "scalatestplus-testng" % plusTestNGVersion % "test",
      "org.scalatestplus" %% "scalatestplus-junit" % plusJUnitVersion % "test"
    )

  val scalaJSVersion = Option(System.getenv("SCALAJS_VERSION")).getOrElse("0.6.28")

  def scalatestJSLibraryDependencies =
    Seq(
      "org.scala-js" %% "scalajs-test-interface" % scalaJSVersion
    )

  def scalatestTestOptions =
    Seq(Tests.Argument(TestFrameworks.ScalaTest,
      "-l", "org.scalatest.tags.Slow",
      "-m", "org.scalatest",
      "-m", "org.scalactic",
      "-m", "org.scalactic.anyvals",
      "-m", "org.scalactic.algebra",
      "-m", "org.scalactic.enablers",
      "-m", "org.scalatest.fixture",
      "-m", "org.scalatest.concurrent",
      "-m", "org.scalatest.events",
      "-m", "org.scalatest.prop",
      "-m", "org.scalatest.tools",
      "-m", "org.scalatest.matchers",
      "-m", "org.scalatest.suiteprop",
      "-m", "org.scalatest.path",
      "-m", "org.scalatest.exceptions",
      "-m", "org.scalatest.time",
      "-m", "org.scalatest.words",
      "-m", "org.scalatest.enablers",
      "-oDI",
      "-W", "120", "60",
      "-h", "target/html",
      "-u", "target/junit",
      "-fW", "target/result.txt"))

  def scalatestTestJSOptions =
    Seq(Tests.Argument(TestFrameworks.ScalaTest,
      "-l", "org.scalatest.tags.Slow",
      "-m", "org.scalatest",
      "-m", "org.scalactic",
      "-m", "org.scalactic.anyvals",
      "-m", "org.scalactic.algebra",
      "-m", "org.scalactic.enablers",
      "-m", "org.scalatest.fixture",
      "-m", "org.scalatest.concurrent",
      "-m", "org.scalatest.events",
      "-m", "org.scalatest.prop",
      "-m", "org.scalatest.tools",
      "-m", "org.scalatest.matchers",
      "-m", "org.scalatest.suiteprop",
      "-m", "org.scalatest.path",
      "-m", "org.scalatest.exceptions",
      "-m", "org.scalatest.time",
      "-m", "org.scalatest.words",
      "-m", "org.scalatest.enablers",
      "-oDIF"))

  def scalatestTestNativeOptions =
    Seq(Tests.Argument(TestFrameworks.ScalaTest,
      "-l", "org.scalatest.tags.Slow",
      "-m", "org.scalatest",
      "-m", "org.scalactic",
      "-m", "org.scalactic.anyvals",
      "-m", "org.scalactic.algebra",
      "-m", "org.scalactic.enablers",
      "-m", "org.scalatest.fixture",
      "-m", "org.scalatest.concurrent",
      "-m", "org.scalatest.events",
      "-m", "org.scalatest.prop",
      "-m", "org.scalatest.tools",
      "-m", "org.scalatest.matchers",
      "-m", "org.scalatest.suiteprop",
      "-m", "org.scalatest.path",
      "-m", "org.scalatest.exceptions",
      "-m", "org.scalatest.time",
      "-m", "org.scalatest.words",
      "-m", "org.scalatest.enablers",
      "-oDIF"))

  lazy val commonTest = Project("common-test", file("common-test"))
    .settings(sharedSettings: _*)
    .settings(
      projectTitle := "Common test classes used by scalactic and scalatest",
      libraryDependencies ++= crossBuildTestLibraryDependencies.value,
      sourceGenerators in Compile += {
        Def.task{
          GenCompatibleClasses.genTest((sourceManaged in Compile).value, version.value, scalaVersion.value)
        }.taskValue
      },
      publishArtifact := false,
      publish := {},
      publishLocal := {},
      scalacOptions in (Compile, doc) := List.empty
    ).dependsOn(scalacticMacro, LocalProject("scalatest"))

  lazy val commonTestJS = Project("commonTestJS", file("common-test.js"))
    .settings(sharedSettings: _*)
    .settings(
      projectTitle := "Common test classes used by scalactic.js and scalatest.js",
      //libraryDependencies ++= crossBuildTestLibraryDependencies.value,
      sourceGenerators in Compile += {
        Def.task{
          GenCommonTestJS.genMain((sourceManaged in Compile).value, version.value, scalaVersion.value) ++
          GenCompatibleClasses.genTest((sourceManaged in Compile).value, version.value, scalaVersion.value)
        }.taskValue
      },
      publishArtifact := false,
      publish := {},
      publishLocal := {},
      scalacOptions in (Compile, doc) := List.empty
    ).dependsOn(scalacticMacroJS, LocalProject("scalatestJS")).enablePlugins(ScalaJSPlugin)

    lazy val commonTestNative = Project("commonTestNative", file("common-test.native"))
      .settings(sharedSettings: _*)
      .settings(
        projectTitle := "Common test classes used by scalactic.native and scalatest.native",
        sourceGenerators in Compile += {
          Def.task{
            GenCommonTestNative.genMain((sourceManaged in Compile).value / "scala" / "org" / "scalatest", version.value, scalaVersion.value) ++
            GenCompatibleClasses.genTest((sourceManaged in Compile).value, version.value, scalaVersion.value)
          }.taskValue
        },
        publishArtifact := false,
        publish := {},
        publishLocal := {},
        scalacOptions in (Compile, doc) := List.empty
      ).dependsOn(scalacticMacroNative, LocalProject("scalatestNative")).enablePlugins(ScalaNativePlugin)

  lazy val commonTestDotty = Project("commonTestDotty", file("common-test.dotty"))
    .settings(sharedSettings: _*)
    .settings(dottySettings: _*)
    .settings(
      projectTitle := "Common test classes used by scalactic and scalatest",
      libraryDependencies ++= crossBuildTestLibraryDependencies.value,
      sourceGenerators in Compile += {
        Def.task{
          GenCommonTestDotty.genMain((sourceManaged in Compile).value, version.value, scalaVersion.value) ++
          GenCompatibleClasses.genTest((sourceManaged in Compile).value, version.value, scalaVersion.value)
        }.taskValue
      },
      publishArtifact := false,
      publish := {},
      publishLocal := {}
    ).dependsOn(scalacticDotty, LocalProject("scalatestDotty"))

  lazy val scalacticMacro = Project("scalacticMacro", file("scalactic-macro"))
    .settings(sharedSettings: _*)
    .settings(
      projectTitle := "Scalactic Macro",
      organization := "org.scalactic",
      sourceGenerators in Compile += {
        Def.task{
          ScalacticGenResourcesJVM.genResources((sourceManaged in Compile).value / "org" / "scalactic", version.value, scalaVersion.value) ++
          GenAnyVals.genMain((sourceManaged in Compile).value / "org" / "scalactic" / "anyvals", version.value, scalaVersion.value, false) ++
          GenEvery.genMain((sourceManaged in Compile).value / "org" / "scalactic", version.value, scalaVersion.value) ++
          GenColCompatHelper.genMain((sourceManaged in Compile).value / "org" / "scalactic", version.value, scalaVersion.value)
        }.taskValue
      },
      // Disable publishing macros directly, included in scalactic main jar
      publishArtifact := false,
      publish := {},
      publishLocal := {},
      scalacOptions in (Compile, doc) := List.empty
    )

  lazy val deleteJsDependenciesTask = taskKey[Unit]("Delete JS_DEPENDENCIES")

  lazy val scalacticMacroJS = Project("scalacticMacroJS", file("scalactic-macro.js"))
    .settings(sharedSettings: _*)
    .settings(
      projectTitle := "Scalactic Macro.js",
      organization := "org.scalactic",
      sourceGenerators in Compile += {
        // We'll delete JS_DEPENDENCIES in scalactic-macro.js
        Def.task{
          GenScalacticJS.genMacroScala((sourceManaged in Compile).value, version.value, scalaVersion.value) ++
          ScalacticGenResourcesJSVM.genResources((sourceManaged in Compile).value / "org" / "scalactic", version.value, scalaVersion.value) ++
          GenAnyVals.genMain((sourceManaged in Compile).value / "org" / "scalactic" / "anyvals", version.value, scalaVersion.value, false) ++
          GenEvery.genMain((sourceManaged in Compile).value / "org" / "scalactic", version.value, scalaVersion.value) ++
          GenColCompatHelper.genMain((sourceManaged in Compile).value / "org" / "scalactic", version.value, scalaVersion.value)
        }.taskValue
      },
      // Disable publishing macros directly, included in scalactic main jar
      publishArtifact := false,
      publish := {},
      publishLocal := {},
      deleteJsDependenciesTask := Def.task {
        val jsDependenciesFile = (classDirectory in Compile).value
        (jsDependenciesFile/ "JS_DEPENDENCIES").delete()
        ()
        //val loader: ClassLoader = ClasspathUtilities.toLoader(classpath.map(_.data).map(_.getAbsoluteFile))
        //loader.loadClass("your.class.Here").newInstance()
      }.triggeredBy(compile in Compile).value,
      scalacOptions in (Compile, doc) := List.empty
    ).enablePlugins(ScalaJSPlugin)

  lazy val scalacticMacroNative = Project("scalacticMacroNative", file("scalactic-macro.native"))
    .settings(sharedSettings: _*)
    .settings(
      projectTitle := "Scalactic Macro.native",
      organization := "org.scalactic",
      sourceGenerators in Compile += {
        Def.task{
          GenScalacticNative.genMacroScala((sourceManaged in Compile).value / "scala", version.value, scalaVersion.value) ++
            ScalacticGenResourcesJSVM.genResources((sourceManaged in Compile).value / "scala" / "org" / "scalactic", version.value, scalaVersion.value) ++
            GenAnyVals.genMain((sourceManaged in Compile).value / "scala" / "org" / "scalactic" / "anyvals", version.value, scalaVersion.value, false) ++
            GenEvery.genMain((sourceManaged in Compile).value / "org" / "scalactic", version.value, scalaVersion.value) ++
            GenColCompatHelper.genMain((sourceManaged in Compile).value / "org" / "scalactic", version.value, scalaVersion.value)
        }.taskValue
      },
      // Disable publishing macros directly, included in scalactic main jar
      publishArtifact := false,
      publish := {},
      publishLocal := {},
      scalacOptions in (Compile, doc) := List.empty
    ).enablePlugins(ScalaNativePlugin)

  lazy val scalactic = Project("scalactic", file("scalactic"))
    .enablePlugins(SbtOsgi)
    .settings(sharedSettings: _*)
    .settings(scalacticDocSettings: _*)
    .settings(
      projectTitle := "Scalactic",
      organization := "org.scalactic",
      initialCommands in console := "import org.scalactic._",
      sourceGenerators in Compile += {
        Def.task{
          GenVersions.genScalacticVersions((sourceManaged in Compile).value / "org" / "scalactic", version.value, scalaVersion.value) ++
          ScalacticGenResourcesJVM.genFailureMessages((sourceManaged in Compile).value / "org" / "scalactic", version.value, scalaVersion.value) ++
          GenArrayHelper.genMain((sourceManaged in Compile).value / "org" / "scalactic", version.value, scalaVersion.value)
        }.taskValue
      },
      scalacOptions ++= (if (scalaBinaryVersion.value == "2.10") Seq.empty[String] else if (scalaVersion.value.startsWith("2.13")) Seq.empty else Seq("-Ypartial-unification")),
      // include the macro classes and resources in the main jar
      mappings in (Compile, packageBin) ++= mappings.in(scalacticMacro, Compile, packageBin).value,
      // include the macro sources in the main source jar
      mappings in (Compile, packageSrc) ++= mappings.in(scalacticMacro, Compile, packageSrc).value,
      scalacticDocSourcesSetting,
      docTaskSetting,
      mimaPreviousArtifacts := Set(organization.value %% name.value % previousReleaseVersion),
      mimaCurrentClassfiles := (classDirectory in Compile).value.getParentFile / (name.value + "_" + scalaBinaryVersion.value + "-" + releaseVersion + ".jar")
    ).settings(osgiSettings: _*).settings(
      OsgiKeys.exportPackage := Seq(
        "org.scalactic",
        "org.scalactic.anyvals",
        "org.scalactic.exceptions",
        "org.scalactic.source"
      ),
      OsgiKeys.importPackage := Seq(
        "org.scalatest.*",
        "org.scalactic.*",
        "scala.util.parsing.*;version=\"$<range;[==,=+);$<replace;1.0.4;-;.>>\"",
        "scala.xml.*;version=\"$<range;[==,=+);$<replace;1.0.4;-;.>>\"",
        "scala.*;version=\"$<range;[==,=+);$<replace;"+scalaBinaryVersion.value+";-;.>>\"",
        "*;resolution:=optional"
      ),
      OsgiKeys.additionalHeaders:= Map(
        "Bundle-Name" -> "Scalactic",
        "Bundle-Description" -> "Scalactic is an open-source library for Scala projects.",
        "Bundle-DocURL" -> "http://www.scalactic.org/",
        "Bundle-Vendor" -> "Artima, Inc."
      )
    ).dependsOn(scalacticMacro % "compile-internal, test-internal")  // avoid dependency in pom on non-existent scalactic-macro artifact, per discussion in http://grokbase.com/t/gg/simple-build-tool/133shekp07/sbt-avoid-dependence-in-a-macro-based-project

  lazy val scalacticJS = Project("scalacticJS", file("scalactic.js"))
    .enablePlugins(SbtOsgi)
    .settings(sharedSettings: _*)
    .settings(scalacticDocSettings: _*)
    .settings(
      projectTitle := "Scalactic.js",
      organization := "org.scalactic",
      moduleName := "scalactic",
      sourceGenerators in Compile += {
        Def.task {
          GenScalacticJS.genScala((sourceManaged in Compile).value, version.value, scalaVersion.value) ++
          ScalacticGenResourcesJSVM.genFailureMessages((sourceManaged in Compile).value / "org" / "scalactic", version.value, scalaVersion.value) ++
          GenArrayHelper.genMain((sourceManaged in Compile).value / "org" / "scalactic", version.value, scalaVersion.value)
        }.taskValue
      },
      resourceGenerators in Compile += {
        Def.task {
          GenScalacticJS.genResource((resourceManaged in Compile).value, version.value, scalaVersion.value) ++
          GenScalacticJS.genHtml((resourceManaged in Compile).value, version.value, scalaVersion.value)
        }.taskValue
      },
      scalacOptions ++= (if (scalaBinaryVersion.value == "2.10" || scalaVersion.value.startsWith("2.13")) Seq.empty[String] else Seq("-Ypartial-unification")),
      // include the macro classes and resources in the main jar
      mappings in (Compile, packageBin) ++= mappings.in(scalacticMacroJS, Compile, packageBin).value,
      // include the macro sources in the main source jar
      mappings in (Compile, packageSrc) ++= mappings.in(scalacticMacroJS, Compile, packageSrc).value,
      mimaPreviousArtifacts := Set(organization.value %%% moduleName.value % previousReleaseVersion),
      mimaCurrentClassfiles := (classDirectory in Compile).value.getParentFile / (moduleName.value + "_" + "sjs0.6_" + scalaBinaryVersion.value + "-" + releaseVersion + ".jar")
    ).settings(osgiSettings: _*).settings(
      OsgiKeys.exportPackage := Seq(
        "org.scalactic",
        "org.scalactic.anyvals",
        "org.scalactic.exceptions",
        "org.scalactic.source"
      ),
      OsgiKeys.importPackage := Seq(
        "org.scalatest.*",
        "org.scalactic.*",
        "scala.util.parsing.*;version=\"$<range;[==,=+);$<replace;1.0.4;-;.>>\"",
        "scala.xml.*;version=\"$<range;[==,=+);$<replace;1.0.4;-;.>>\"",
        "scala.*;version=\"$<range;[==,=+);$<replace;"+scalaBinaryVersion.value+";-;.>>\"",
        "*;resolution:=optional"
      ),
      OsgiKeys.additionalHeaders:= Map(
        "Bundle-Name" -> "Scalactic",
        "Bundle-Description" -> "Scalactic.js is an open-source library for Scala-js projects.",
        "Bundle-DocURL" -> "http://www.scalactic.org/",
        "Bundle-Vendor" -> "Artima, Inc."
      )
    ).dependsOn(scalacticMacroJS % "compile-internal, test-internal").enablePlugins(ScalaJSPlugin)

  lazy val scalacticNative = Project("scalacticNative", file("scalactic.native"))
    .enablePlugins(SbtOsgi)
    .settings(sharedSettings: _*)
    .settings(scalacticDocSettings: _*)
    .settings(
      projectTitle := "Scalactic.native",
      organization := "org.scalactic",
      moduleName := "scalactic",
      sourceGenerators in Compile += {
        Def.task {
          GenScalacticNative.genScala((sourceManaged in Compile).value / "scala", version.value, scalaVersion.value) ++
          ScalacticGenResourcesJSVM.genFailureMessages((sourceManaged in Compile).value / "scala", version.value, scalaVersion.value) ++
          GenArrayHelper.genMain((sourceManaged in Compile).value / "org" / "scalactic", version.value, scalaVersion.value)
        }.taskValue
      },
      resourceGenerators in Compile += {
        Def.task {
          GenScalacticJS.genResource((sourceManaged in Compile).value / "scala", version.value, scalaVersion.value)
        }.taskValue
      }
    ).settings(osgiSettings: _*).settings(
    OsgiKeys.exportPackage := Seq(
      "org.scalactic",
      "org.scalactic.anyvals",
      "org.scalactic.exceptions",
      "org.scalactic.source"
    ),
    OsgiKeys.importPackage := Seq(
      "org.scalatest.*",
      "org.scalactic.*",
      "scala.util.parsing.*;version=\"$<range;[==,=+);$<replace;1.0.4;-;.>>\"",
      "scala.xml.*;version=\"$<range;[==,=+);$<replace;1.0.4;-;.>>\"",
      "scala.*;version=\"$<range;[==,=+);$<replace;"+scalaBinaryVersion.value+";-;.>>\"",
      "*;resolution:=optional"
    ),
    OsgiKeys.additionalHeaders:= Map(
      "Bundle-Name" -> "Scalactic",
      "Bundle-Description" -> "Scalactic.js is an open-source library for Scala-js projects.",
      "Bundle-DocURL" -> "http://www.scalactic.org/",
      "Bundle-Vendor" -> "Artima, Inc."
    )
  ).dependsOn(scalacticMacroNative % "compile-internal, test-internal").enablePlugins(ScalaNativePlugin)

  lazy val scalacticDotty = Project("scalacticDotty", file("scalactic.dotty"))
    .enablePlugins(SbtOsgi)
    .settings(sharedSettings: _*)
    .settings(dottySettings: _*)
    .settings(scalacticDocSettings: _*)
    .settings(
      projectTitle := "Scalactic",
      organization := "org.scalactic",
      moduleName := "scalactic",
      initialCommands in console := "import org.scalactic._",
      sourceGenerators in Compile += {
        Def.task{
          // From scalactic-macro
          GenScalacticDotty.genMacroScala((sourceManaged in Compile).value, version.value, scalaVersion.value) ++
          ScalacticGenResourcesJVM.genResources((sourceManaged in Compile).value / "org" / "scalactic", version.value, scalaVersion.value) ++
          GenAnyVals.genMain((sourceManaged in Compile).value / "org" / "scalactic" / "anyvals", version.value, scalaVersion.value, true) ++
          GenEvery.genMain((sourceManaged in Compile).value / "org" / "scalactic", version.value, scalaVersion.value) ++
          GenColCompatHelper.genMain((sourceManaged in Compile).value / "org" / "scalactic", version.value, scalaVersion.value) ++
          // end from scalactic-macro
          GenScalacticDotty.genScala((sourceManaged in Compile).value, version.value, scalaVersion.value) ++
          GenVersions.genScalacticVersions((sourceManaged in Compile).value / "org" / "scalactic", version.value, scalaVersion.value) ++
          ScalacticGenResourcesJVM.genFailureMessages((sourceManaged in Compile).value / "org" / "scalactic", version.value, scalaVersion.value) ++
          GenArrayHelper.genMain((sourceManaged in Compile).value / "org" / "scalactic", version.value, scalaVersion.value)
        }.taskValue
      },
      resourceGenerators in Compile += {
        Def.task {
          GenScalacticDotty.genResource((resourceManaged in Compile).value)
        }.taskValue
      },
      //scalacticDocSourcesSetting,
      //docTaskSetting,
      publishArtifact in (Compile, packageDoc) := false, // Temporary disable publishing of doc, can't get it to build.
      mimaPreviousArtifacts := Set(organization.value %% name.value % previousReleaseVersion),
      mimaCurrentClassfiles := (classDirectory in Compile).value.getParentFile / (name.value + "_" + scalaBinaryVersion.value + "-" + releaseVersion + ".jar")
    ).settings(osgiSettings: _*).settings(
    OsgiKeys.exportPackage := Seq(
      "org.scalactic",
      "org.scalactic.anyvals",
      "org.scalactic.exceptions",
      "org.scalactic.source"
    ),
    OsgiKeys.importPackage := Seq(
      "org.scalatest.*",
      "org.scalactic.*",
      "scala.util.parsing.*;version=\"$<range;[==,=+);$<replace;1.0.4;-;.>>\"",
      "scala.xml.*;version=\"$<range;[==,=+);$<replace;1.0.4;-;.>>\"",
      "scala.*;version=\"$<range;[==,=+);$<replace;"+scalaBinaryVersion.value+";-;.>>\"",
      "*;resolution:=optional"
    ),
    OsgiKeys.additionalHeaders:= Map(
      "Bundle-Name" -> "Scalactic",
      "Bundle-Description" -> "Scalactic is an open-source library for Scala projects.",
      "Bundle-DocURL" -> "http://www.scalactic.org/",
      "Bundle-Vendor" -> "Artima, Inc."
    )
  )

  lazy val scalacticTestDotty = Project("scalacticTestDotty", file("scalactic-test.dotty"))
    .settings(sharedSettings: _*)
    .settings(dottySettings: _*)
    .settings(
      projectTitle := "Scalactic Test",
      organization := "org.scalactic",
      testOptions in Test ++=
        Seq(Tests.Argument(TestFrameworks.ScalaTest,
          "-oDIF",
          "-W", "120", "60")),
      logBuffered in Test := false,
      publishArtifact := false,
      publish := {},
      publishLocal := {},
      sourceGenerators in Test += Def.task {
        GenScalacticDotty.genTest((sourceManaged in Test).value, version.value, scalaVersion.value) /*++
        GenAnyVals.genTest((sourceManaged in Test).value / "scala" / "org" / "scalactic" / "anyvals", version.value, scalaVersion.value)*/
      }.taskValue
    ).dependsOn(scalacticDotty, scalatestDotty % "test", commonTestDotty % "test")

  lazy val scalacticTest = Project("scalactic-test", file("scalactic-test"))
    .settings(sharedSettings: _*)
    .settings(
      projectTitle := "Scalactic Test",
      organization := "org.scalactic",
      testOptions in Test ++=
        Seq(Tests.Argument(TestFrameworks.ScalaTest,
          "-oDIF",
          "-W", "120", "60")),
      logBuffered in Test := false,
      publishArtifact := false,
      publish := {},
      publishLocal := {},
      sourceGenerators in Test += Def.task {
        GenAnyVals.genTest((sourceManaged in Test).value / "scala" / "org" / "scalactic" / "anyvals", version.value, scalaVersion.value)
      }.taskValue,
      scalacOptions ++= (if (scalaBinaryVersion.value == "2.10" || scalaVersion.value.startsWith("2.13")) Seq.empty[String] else Seq("-Ypartial-unification"))
    ).dependsOn(scalactic, scalatest % "test", commonTest % "test")

  lazy val scalacticTestJS = Project("scalacticTestJS", file("scalactic-test.js"))
    .settings(sharedSettings: _*)
    .settings(
      projectTitle := "Scalactic Test.js",
      organization := "org.scalactic",
      scalaJSLinkerConfig ~= { _.withOptimizer(false) },
      testOptions in Test ++=
        Seq(Tests.Argument(TestFrameworks.ScalaTest, "-oDIF")),
      //jsEnv := NodeJSEnv(executable = "node").value,
      //jsEnv := PhantomJSEnv().value,
      jsEnv := {
        import org.scalajs.jsenv.nodejs.NodeJSEnv
        new NodeJSEnv(
          NodeJSEnv.Config()
            .withArgs(List(/*"--max_new_space_size=3000", */"--max_old_space_size=3000")))
      },
      parallelExecution in Test := false,
      fork in Test := false,
      //Seq(Compile, Test).flatMap(c => inConfig(c)(jsEnv := RhinoJSEnv().value)), // to use rhino
      sourceGenerators in Test += {
        Def.task {
          GenScalacticJS.genTest((sourceManaged in Test).value, version.value, scalaVersion.value)
        }.taskValue
      },
      publishArtifact := false,
      publish := {},
      publishLocal := {},
      scalacOptions ++= (if (scalaBinaryVersion.value == "2.10" || scalaVersion.value.startsWith("2.13")) Seq.empty[String] else Seq("-Ypartial-unification"))
    ).dependsOn(scalacticJS, scalatestJS % "test", commonTestJS % "test").enablePlugins(ScalaJSPlugin)

  lazy val scalacticTestNative = Project("scalacticTestNative", file("scalactic-test.native"))
    .settings(sharedSettings: _*)
    .settings(
      projectTitle := "Scalactic Test.native",
      organization := "org.scalactic",
      testOptions in Test ++=
        Seq(Tests.Argument(TestFrameworks.ScalaTest, "-oDIF")),
      nativeOptimizerDriver in NativeTest := {
        val orig = Driver((nativeConfig in NativeTest).value)
        orig.withPasses(orig.passes.filterNot(p => p == pass.DeadBlockElimination || p == pass.GlobalBoxingElimination))
      },
      nativeLinkStubs in NativeTest := true,
      sourceGenerators in Test += {
        Def.task {
          GenScalacticNative.genTest((sourceManaged in Test).value / "scala", version.value, scalaVersion.value)
        }.taskValue
      },
      publishArtifact := false,
      publish := {},
      publishLocal := {}
    ).dependsOn(scalacticNative, scalatestNative % "test", commonTestNative % "test").enablePlugins(ScalaNativePlugin)

  lazy val scalatest = Project("scalatest", file("scalatest"))
   .enablePlugins(SbtOsgi)
   .settings(sharedSettings: _*)
   .settings(scalatestDocSettings: _*)
   .settings(
     projectTitle := "ScalaTest",
     organization := "org.scalatest",
     moduleName := "scalatest",
     initialCommands in console := """|import org.scalatest._
                                      |import org.scalactic._
                                      |import Matchers._""".stripMargin,
     libraryDependencies ++= scalaXmlDependency(scalaVersion.value),
     libraryDependencies ++= scalatestLibraryDependencies,
     genMustMatchersTask,
     genGenTask,
     genTablesTask,
     genCodeTask,
     genFactoriesTask,
     genCompatibleClassesTask,
     //genSafeStylesTask,
     scalatestDocSourcesSetting,
     sourceGenerators in Compile += {
       Def.task{
         GenGen.genMain((sourceManaged in Compile).value / "org" / "scalatest" / "prop", version.value, scalaVersion.value) ++
         GenTable.genMain((sourceManaged in Compile).value / "org" / "scalatest", version.value, scalaVersion.value) ++
         GenMatchers.genMain((sourceManaged in Compile).value / "org" / "scalatest", version.value, scalaVersion.value) ++
         GenFactories.genMain((sourceManaged in Compile).value / "org" / "scalatest" / "matchers", version.value, scalaVersion.value) ++
         GenCompatibleClasses.genMain((sourceManaged in Compile).value / "org" / "scalatest" / "tools", version.value, scalaVersion.value) ++
         GenVersions.genScalaTestVersions((sourceManaged in Compile).value / "org" / "scalatest", version.value, scalaVersion.value) ++
         //GenSafeStyles.genMain((sourceManaged in Compile).value / "org" / "scalatest", version.value, scalaVersion.value) ++
         ScalaTestGenResourcesJVM.genResources((sourceManaged in Compile).value / "org" / "scalatest", version.value, scalaVersion.value) ++
         ScalaTestGenResourcesJVM.genFailureMessages((sourceManaged in Compile).value / "org" / "scalatest", version.value, scalaVersion.value) ++
         GenConfigMap.genMain((sourceManaged in Compile).value / "org" / "scalatest", version.value, scalaVersion.value)
       }.taskValue
     },
     scalacOptions ++= (if (scalaBinaryVersion.value == "2.10" || scalaVersion.value.startsWith("2.13")) Seq.empty[String] else Seq("-Ypartial-unification")),
     docTaskSetting,
     mimaPreviousArtifacts := Set(organization.value %% name.value % previousReleaseVersion),
     mimaCurrentClassfiles := (classDirectory in Compile).value.getParentFile / (name.value + "_" + scalaBinaryVersion.value + "-" + releaseVersion + ".jar"),
     mimaBinaryIssueFilters ++= {
       Seq(
         exclude[MissingClassProblem]("org.scalatest.tools.SbtCommandParser$"),
         exclude[MissingClassProblem]("org.scalatest.tools.SbtCommandParser")
       )
     }
   ).settings(osgiSettings: _*).settings(
      OsgiKeys.exportPackage := Seq(
        "org.scalatest",
        "org.scalatest.compatible",
        "org.scalatest.concurrent",
        "org.scalatest.check",
        "org.scalatest.enablers",
        "org.scalatest.events",
        "org.scalatest.exceptions",
        "org.scalatest.fixture",
        "org.scalatest.funsuite",
        "org.scalatest.featurespec",
        "org.scalatest.funspec",
        "org.scalatest.freespec",
        "org.scalatest.flatpec",
        "org.scalatest.matchers",
        "org.scalatest.path",
        "org.scalatest.prop",
        "org.scalatest.propspec",
        "org.scalatest.refspec",
        "org.scalatest.tags",
        "org.scalatest.tagobjects",
        "org.scalatest.time",
        "org.scalatest.tools",
        "org.scalatest.verb",
        "org.scalatest.words", 
        "org.scalatest.wordspec"
      ),
      OsgiKeys.importPackage := Seq(
        "org.scalatest.*",
        "org.scalactic.*",
        "scala.util.parsing.*;version=\"$<range;[==,=+);$<replace;1.0.4;-;.>>\"",
        "scala.xml.*;version=\"$<range;[==,=+);$<replace;1.0.4;-;.>>\"",
        "scala.*;version=\"$<range;[==,=+);$<replace;"+scalaBinaryVersion.value+";-;.>>\"",
        "*;resolution:=optional"
      ),
      OsgiKeys.additionalHeaders:= Map(
        "Bundle-Name" -> "ScalaTest",
        "Bundle-Description" -> "ScalaTest is an open-source test framework for the Java Platform designed to increase your productivity by letting you write fewer lines of test code that more clearly reveal your intent.",
        "Bundle-DocURL" -> "http://www.scalatest.org/",
        "Bundle-Vendor" -> "Artima, Inc.",
        "Main-Class" -> "org.scalatest.tools.Runner"
      )
   ).dependsOn(scalacticMacro % "compile-internal, test-internal", scalactic)

  lazy val scalatestTest = Project("scalatest-test", file("scalatest-test"))
    .settings(sharedSettings: _*)
    .settings(
      projectTitle := "ScalaTest Test",
      organization := "org.scalatest",
      libraryDependencies ++= scalatestLibraryDependencies,
      libraryDependencies ++= scalatestTestLibraryDependencies(scalaVersion.value),
      testOptions in Test := scalatestTestOptions,
      logBuffered in Test := false,
      //fork in Test := true,
      //parallelExecution in Test := true,
      //testForkedParallel in Test := true,
      baseDirectory in Test := file("./"),
      publishArtifact := false,
      publish := {},
      publishLocal := {},
      scalacOptions ++= (if (scalaBinaryVersion.value == "2.10" || scalaVersion.value.startsWith("2.13")) Seq.empty[String] else Seq("-Ypartial-unification"))
    ).dependsOn(scalatest % "test", commonTest % "test")

  lazy val scalatestJS = Project("scalatestJS", file("scalatest.js"))
    .enablePlugins(SbtOsgi)
    .settings(sharedSettings: _*)
    .settings(scalatestDocSettings: _*)
    .settings(
      projectTitle := "ScalaTest",
      organization := "org.scalatest",
      moduleName := "scalatest",
      initialCommands in console := """|import org.scalatest._
                                      |import org.scalactic._
                                      |import Matchers._""".stripMargin,
      scalacOptions ++= Seq("-P:scalajs:mapSourceURI:" + scalatestApp.base.toURI + "->https://raw.githubusercontent.com/scalatest/scalatest/v" + version.value + "/"),
      libraryDependencies ++= scalatestJSLibraryDependencies,
      //jsDependencies += RuntimeDOM % "test",
      Compile / sourceGenerators += {
        Def.task {
          GenScalaTestJS.genScala((sourceManaged in Compile).value / "scala", version.value, scalaVersion.value) ++
          GenVersions.genScalaTestVersions((sourceManaged in Compile).value / "scala" / "org" / "scalatest", version.value, scalaVersion.value) ++
          ScalaTestGenResourcesJSVM.genFailureMessages((sourceManaged in Compile).value / "scala" / "org" / "scalatest", version.value, scalaVersion.value) ++
          ScalaTestGenResourcesJSVM.genResources((sourceManaged in Compile).value / "scala" / "org" / "scalatest", version.value, scalaVersion.value) ++
          GenConfigMap.genMain((sourceManaged in Compile).value / "scala" / "org" / "scalatest", version.value, scalaVersion.value)
        }
      },
      javaSourceManaged := target.value / "java",
      managedSourceDirectories in Compile += javaSourceManaged.value,
      Compile / sourceGenerators += {
        Def.task{
          GenScalaTestJS.genJava((javaSourceManaged in Compile).value, version.value, scalaVersion.value)
        }
      },

      //unmanagedResourceDirectories in Compile <+= sourceManaged( _ / "resources" ),
      Compile / sourceGenerators += {
        Def.task{
          GenScalaTestJS.genHtml((resourceManaged in Compile).value, version.value, scalaVersion.value)
          GenGen.genMain((sourceManaged in Compile).value / "scala" / "org" / "scalatest" / "prop", version.value, scalaVersion.value) ++
          GenTable.genMainForScalaJS((sourceManaged in Compile).value / "scala" / "org" / "scalatest", version.value, scalaVersion.value) ++
          GenMatchers.genMainForScalaJS((sourceManaged in Compile).value / "scala" / "org" / "scalatest", version.value, scalaVersion.value) ++
          GenFactories.genMainJS((sourceManaged in Compile).value / "scala" / "org" / "scalatest" / "matchers", version.value, scalaVersion.value)
          //GenSafeStyles.genMainForScalaJS((sourceManaged in Compile).value / "scala" / "org" / "scalatest", version.value, scalaVersion.value)
        }
      },
      scalacOptions ++= (if (scalaBinaryVersion.value == "2.10" || scalaVersion.value.startsWith("2.13")) Seq.empty[String] else Seq("-Ypartial-unification")),
      scalatestJSDocTaskSetting,
      mimaPreviousArtifacts := Set(organization.value %%% moduleName.value % previousReleaseVersion),
      mimaCurrentClassfiles := (classDirectory in Compile).value.getParentFile / (moduleName.value + "_" + "sjs0.6_" + scalaBinaryVersion.value + "-" + releaseVersion + ".jar")
    ).settings(osgiSettings: _*).settings(
      OsgiKeys.exportPackage := Seq(
        "org.scalatest",
        "org.scalatest.compatible",
        "org.scalatest.concurrent",
        "org.scalatest.check",
        "org.scalatest.enablers",
        "org.scalatest.events",
        "org.scalatest.exceptions",
        "org.scalatest.fixture",
        "org.scalatest.funsuite",
        "org.scalatest.featurespec",
        "org.scalatest.funspec",
        "org.scalatest.freespec",
        "org.scalatest.flatspec",
        "org.scalatest.matchers",
        "org.scalatest.path",
        "org.scalatest.prop",
        "org.scalatest.propspec",
        "org.scalatest.tags",
        "org.scalatest.tagobjects",
        "org.scalatest.time",
        "org.scalatest.tools",
        "org.scalatest.verb",
        "org.scalatest.words", 
        "org.scalatest.wordspec"
      ),
      OsgiKeys.importPackage := Seq(
        "org.scalatest.*",
        "org.scalactic.*",
        "scala.util.parsing.*;version=\"$<range;[==,=+);$<replace;1.0.4;-;.>>\"",
        "scala.xml.*;version=\"$<range;[==,=+);$<replace;1.0.4;-;.>>\"",
        "scala.*;version=\"$<range;[==,=+);$<replace;"+scalaBinaryVersion.value+";-;.>>\"",
        "*;resolution:=optional"
      ),
      OsgiKeys.additionalHeaders:= Map(
        "Bundle-Name" -> "ScalaTest",
        "Bundle-Description" -> "ScalaTest.js is an open-source test framework for the Javascript Platform designed to increase your productivity by letting you write fewer lines of test code that more clearly reveal your intent.",
        "Bundle-DocURL" -> "http://www.scalatest.org/",
        "Bundle-Vendor" -> "Artima, Inc.",
        "Main-Class" -> "org.scalatest.tools.Runner"
      )
    ).dependsOn(scalacticMacroJS % "compile-internal, test-internal", scalacticJS).enablePlugins(ScalaJSPlugin)

  lazy val scalatestDotty = Project("scalatestDotty", file("scalatest.dotty"))
    .enablePlugins(SbtOsgi)
    .settings(sharedSettings: _*)
    .settings(dottySettings: _*)
    .settings(
      projectTitle := "ScalaTest",
      organization := "org.scalatest",
      moduleName := "scalatest",
      initialCommands in console := """|import org.scalatest._
                                       |import org.scalactic._
                                       |import Matchers._""".stripMargin,
      libraryDependencies ++= scalaXmlDependency(scalaVersion.value),
      libraryDependencies ++= scalatestLibraryDependencies,
      sourceGenerators in Compile += {
        Def.task {
          GenScalaTestDotty.genScala((sourceManaged in Compile).value, version.value, scalaVersion.value) ++
          GenVersions.genScalaTestVersions((sourceManaged in Compile).value / "org" / "scalatest", version.value, scalaVersion.value) ++
          ScalaTestGenResourcesJVM.genResources((sourceManaged in Compile).value / "org" / "scalatest", version.value, scalaVersion.value) ++
          ScalaTestGenResourcesJVM.genFailureMessages((sourceManaged in Compile).value / "org" / "scalatest", version.value, scalaVersion.value)  ++
          GenConfigMap.genMain((sourceManaged in Compile).value / "org" / "scalatest", version.value, scalaVersion.value)
        }.taskValue
      },
      javaSourceManaged := target.value / "java",
      managedSourceDirectories in Compile += javaSourceManaged.value,
      sourceGenerators in Compile += {
        Def.task{
          GenScalaTestDotty.genJava((javaSourceManaged in Compile).value, version.value, scalaVersion.value)
        }.taskValue
      },
      resourceGenerators in Compile += {
        Def.task {
          GenScalaTestDotty.genHtml((resourceManaged in Compile).value, version.value, scalaVersion.value)
        }.taskValue
      },
      sourceGenerators in Compile += {
        Def.task{
          GenGen.genMain((sourceManaged in Compile).value / "org" / "scalatest" / "prop", version.value, scalaVersion.value) ++
          GenTable.genMain((sourceManaged in Compile).value / "org" / "scalatest", version.value, scalaVersion.value) ++
          GenMatchers.genMainForDotty((sourceManaged in Compile).value / "org" / "scalatest", version.value, scalaVersion.value) ++
          GenFactoriesDotty.genMain((sourceManaged in Compile).value / "org" / "scalatest" / "matchers", version.value, scalaVersion.value) ++
          GenCompatibleClasses.genMain((sourceManaged in Compile).value / "org" / "scalatest" / "tools", version.value, scalaVersion.value)
          //GenSafeStyles.genMain((sourceManaged in Compile).value / "org" / "scalatest", version.value, scalaVersion.value)
        }.taskValue
      },
      //scalatestJSDocTaskSetting,
      publishArtifact in (Compile, packageDoc) := false, // Temporary disable publishing of doc, can't get it to build.
      mimaPreviousArtifacts := Set(organization.value %% name.value % previousReleaseVersion),
      mimaCurrentClassfiles := (classDirectory in Compile).value.getParentFile / (name.value + "_" + scalaBinaryVersion.value + "-" + releaseVersion + ".jar"),
      mimaBinaryIssueFilters ++= {
        Seq(
          exclude[MissingClassProblem]("org.scalatest.tools.SbtCommandParser$"),
          exclude[MissingClassProblem]("org.scalatest.tools.SbtCommandParser")
        )
      }
    ).settings(osgiSettings: _*).settings(
    OsgiKeys.exportPackage := Seq(
      "org.scalatest",
      "org.scalatest.compatible",
      "org.scalatest.concurrent",
      "org.scalatest.check",
      "org.scalatest.enablers",
      "org.scalatest.events",
      "org.scalatest.exceptions",
      "org.scalatest.fixture",
      "org.scalatest.funsuite",
      "org.scalatest.featurespec",
      "org.scalatest.funspec",
      "org.scalatest.freespec",
      "org.scalatest.flatspec",
      "org.scalatest.matchers",
      "org.scalatest.path",
      "org.scalatest.prop",
      "org.scalatest.propspec",
      "org.scalatest.refspec",
      "org.scalatest.tags",
      "org.scalatest.tagobjects",
      "org.scalatest.time",
      "org.scalatest.tools",
      "org.scalatest.verb",
      "org.scalatest.words", 
      "org.scalatest.wordspec"
    ),
    OsgiKeys.importPackage := Seq(
      "org.scalatest.*",
      "org.scalactic.*",
      "scala.util.parsing.*;version=\"$<range;[==,=+);$<replace;1.0.4;-;.>>\"",
      "scala.xml.*;version=\"$<range;[==,=+);$<replace;1.0.4;-;.>>\"",
      "scala.*;version=\"$<range;[==,=+);$<replace;"+scalaBinaryVersion.value+";-;.>>\"",
      "*;resolution:=optional"
    ),
    OsgiKeys.additionalHeaders:= Map(
      "Bundle-Name" -> "ScalaTest",
      "Bundle-Description" -> "ScalaTest.js is an open-source test framework for the Javascript Platform designed to increase your productivity by letting you write fewer lines of test code that more clearly reveal your intent.",
      "Bundle-DocURL" -> "http://www.scalatest.org/",
      "Bundle-Vendor" -> "Artima, Inc.",
      "Main-Class" -> "org.scalatest.tools.Runner"
    )
  ).dependsOn(scalacticDotty)

  lazy val scalatestTestDotty = Project("scalatestTestDotty", file("scalatest-test.dotty"))
    .settings(sharedSettings: _*)
    .settings(dottySettings: _*)
    .settings(
      projectTitle := "ScalaTest Test",
      organization := "org.scalatest",
      libraryDependencies ++= scalatestLibraryDependencies,
      //libraryDependencies ++= scalatestTestLibraryDependencies(scalaVersion.value),
      testOptions in Test := scalatestTestOptions,
      logBuffered in Test := false,
      //fork in Test := true,
      //parallelExecution in Test := true,
      //testForkedParallel in Test := true,
      sourceGenerators in Test += {
        Def.task {
          GenScalaTestDotty.genTest((sourceManaged in Test).value, version.value, scalaVersion.value)
        }.taskValue
      },
      baseDirectory in Test := file("./"),
      publishArtifact := false,
      publish := {},
      publishLocal := {}
    ).dependsOn(scalatestDotty % "test", commonTestDotty % "test")

  lazy val scalatestTestJS = Project("scalatestTestJS", file("scalatest-test.js"))
    .settings(sharedSettings: _*)
    .settings(
      projectTitle := "ScalaTest Test",
      organization := "org.scalatest",
      //jsDependencies += RuntimeDOM % "test",
      scalaJSLinkerConfig ~= { _.withOptimizer(false) },
      //jsEnv := NodeJSEnv(executable = "node").value,
      //jsEnv := PhantomJSEnv().value,
      jsEnv := {
        import org.scalajs.jsenv.nodejs.NodeJSEnv
        new NodeJSEnv(
          NodeJSEnv.Config()
            .withArgs(List(/*"--max_new_space_size=3000", */"--max_old_space_size=3000")))
      },
      //Seq(Compile, Test).flatMap(c => inConfig(c)(jsEnv := RhinoJSEnv().value)), // to use rhino
      testOptions in Test := scalatestTestJSOptions,
      parallelExecution in Test := false,
      fork in Test := false,
      publishArtifact := false,
      publish := {},
      publishLocal := {},
      scalacOptions ++= (if (scalaBinaryVersion.value == "2.10" || scalaVersion.value.startsWith("2.13")) Seq.empty[String] else Seq("-Ypartial-unification")),
      sourceGenerators in Test += {
        Def.task {
          GenScalaTestJS.genTest((sourceManaged in Test).value, version.value, scalaVersion.value)
        }.taskValue
      },
      sourceGenerators in Test +=
        Def.task {
          GenGen.genTest((sourceManaged in Test).value, version.value, scalaVersion.value)
        },
      sourceGenerators in Test +=
        Def.task {
          GenMustMatchersTests.genTestForScalaJS((sourceManaged in Test).value, version.value, scalaVersion.value)
        }
    ).dependsOn(scalatestJS % "test", commonTestJS % "test").enablePlugins(ScalaJSPlugin)

  lazy val scalatestNative = Project("scalatestNative", file("scalatest.native"))
    .enablePlugins(SbtOsgi)
    .settings(sharedSettings: _*)
    .settings(scalatestDocSettings: _*)
    .settings(
      projectTitle := "ScalaTest",
      organization := "org.scalatest",
      moduleName := "scalatest",
      initialCommands in console := """|import org.scalatest._
                                       |import org.scalactic._
                                       |import Matchers._""".stripMargin,
      libraryDependencies += "org.scala-native" %%% "test-interface" % "0.3.6",
      //jsDependencies += RuntimeDOM % "test",
      sourceGenerators in Compile += {
        Def.task {
          GenScalaTestNative.genHtml((resourceManaged in Compile).value, version.value, scalaVersion.value)

          GenScalaTestNative.genScala((sourceManaged in Compile).value / "scala", version.value, scalaVersion.value) ++
          GenVersions.genScalaTestVersions((sourceManaged in Compile).value / "scala" / "org" / "scalatest", version.value, scalaVersion.value) ++
          ScalaTestGenResourcesJSVM.genResources((sourceManaged in Compile).value / "scala" / "org" / "scalatest", version.value, scalaVersion.value) ++
          ScalaTestGenResourcesJSVM.genFailureMessages((sourceManaged in Compile).value / "scala" / "org" / "scalatest", version.value, scalaVersion.value) ++
          GenConfigMap.genMain((sourceManaged in Compile).value / "org" / "scalatest", version.value, scalaVersion.value)
        }.taskValue
      },
      javaSourceManaged := target.value / "java",
      managedSourceDirectories in Compile += javaSourceManaged.value,
      sourceGenerators in Compile += {
        Def.task{
          GenScalaTestNative.genJava((javaSourceManaged in Compile).value / "java", version.value, scalaVersion.value)
        }.taskValue
      },
      resourceGenerators in Compile += {
        Def.task {
          GenScalaTestNative.genHtml((resourceManaged in Compile).value, version.value, scalaVersion.value)
        }.taskValue
      },
      //unmanagedResourceDirectories in Compile <+= sourceManaged( _ / "resources" ),
      sourceGenerators in Compile += {
        Def.task{
          GenGen.genMain((sourceManaged in Compile).value / "org" / "scalatest" / "prop", version.value, scalaVersion.value) ++
          GenTable.genMainForScalaJS((sourceManaged in Compile).value / "org" / "scalatest", version.value, scalaVersion.value) ++
          GenMatchers.genMainForScalaJS((sourceManaged in Compile).value / "org" / "scalatest", version.value, scalaVersion.value) ++
          GenFactories.genMainJS((sourceManaged in Compile).value / "org" / "scalatest" / "matchers", version.value, scalaVersion.value)
          //GenSafeStyles.genMainForScalaJS((sourceManaged in Compile).value / "org" / "scalatest", version.value, scalaVersion.value)
        }.taskValue
      },
      scalatestJSDocTaskSetting
    ).settings(osgiSettings: _*).settings(
    OsgiKeys.exportPackage := Seq(
      "org.scalatest",
      "org.scalatest.compatible",
      "org.scalatest.concurrent",
      "org.scalatest.check",
      "org.scalatest.enablers",
      "org.scalatest.events",
      "org.scalatest.exceptions",
      "org.scalatest.fixture",
      "org.scalatest.funsuite",
      "org.scalatest.featurespec",
      "org.scalatest.funspec",
      "org.scalatest.matchers",
      "org.scalatest.path",
      "org.scalatest.prop",
      "org.scalatest.propspec",
      "org.scalatest.tags",
      "org.scalatest.tagobjects",
      "org.scalatest.time",
      "org.scalatest.tools",
      "org.scalatest.verb",
      "org.scalatest.words", 
      "org.scalatest.wordspec"
    ),
    OsgiKeys.importPackage := Seq(
      "org.scalatest.*",
      "org.scalactic.*",
      "scala.util.parsing.*;version=\"$<range;[==,=+);$<replace;1.0.4;-;.>>\"",
      "scala.xml.*;version=\"$<range;[==,=+);$<replace;1.0.4;-;.>>\"",
      "scala.*;version=\"$<range;[==,=+);$<replace;"+scalaBinaryVersion.value+";-;.>>\"",
      "*;resolution:=optional"
    ),
    OsgiKeys.additionalHeaders:= Map(
      "Bundle-Name" -> "ScalaTest",
      "Bundle-Description" -> "ScalaTest.js is an open-source test framework for the Javascript Platform designed to increase your productivity by letting you write fewer lines of test code that more clearly reveal your intent.",
      "Bundle-DocURL" -> "http://www.scalatest.org/",
      "Bundle-Vendor" -> "Artima, Inc.",
      "Main-Class" -> "org.scalatest.tools.Runner"
    )
  ).dependsOn(scalacticMacroNative % "compile-internal, test-internal", scalacticNative).enablePlugins(ScalaNativePlugin)

  lazy val scalatestTestNative = Project("scalatestTestNative", file("scalatest-test.native"))
    .settings(sharedSettings: _*)
    .settings(
      projectTitle := "ScalaTest Test",
      organization := "org.scalatest",
      libraryDependencies ++= nativeCrossBuildLibraryDependencies.value,
      // libraryDependencies += "io.circe" %%% "circe-parser" % "0.7.1" % "test",
      fork in test := false,
      nativeOptimizerDriver in NativeTest := {
        val orig = tools.OptimizerDriver((nativeConfig in NativeTest).value)
        orig.withPasses(orig.passes.filterNot(p => p == pass.DeadBlockElimination || p == pass.GlobalBoxingElimination))
      },
      nativeOptimizerReporter in NativeTest := new tools.OptimizerReporter {
        override def onStart(batchId: Int, batchDefns: Seq[scalanative.nir.Defn]): Unit = {
          println(s"start $batchId")
        }
        override def onPass(batchId: Int, passId: Int, pass: scala.scalanative.optimizer.Pass, batchDefns: Seq[scalanative.nir.Defn]): Unit = {
          println(s"$batchId ${pass.getClass.getSimpleName}")
        }
        override def onComplete(batchId: Int, batchDefns: Seq[scalanative.nir.Defn]): Unit = {
          println(s"end $batchId")
        }
      },
      nativeLinkStubs in NativeTest := true,
      testOptions in Test := scalatestTestNativeOptions,
      publishArtifact := false,
      publish := {},
      publishLocal := {},
      sourceGenerators in Test += {
        Def.task {
          GenScalaTestNative.genTest((sourceManaged in Test).value / "scala", version.value, scalaVersion.value)
        }.taskValue
      },
      sourceGenerators in Test +=
        Def.task {
          GenGen.genTestForNative((sourceManaged in Test).value, version.value, scalaVersion.value)
        }/*,  // OOM even with 14gb heap size, will turn this one when 32gb machine is common or if newer scala-native use lesser memory.
      sourceGenerators in Test +=
        Def.task {
          GenMustMatchersTests.genTestForScalaNative((sourceManaged in Test).value, version.value, scalaVersion.value)
        }*/
    ).dependsOn(scalatestNative % "test", commonTestNative % "test").enablePlugins(ScalaNativePlugin)

  lazy val scalatestApp = Project("scalatestApp", file("."))
    .enablePlugins(SbtOsgi)
    .settings(sharedSettings: _*)
    .settings(scalatestDocSettings: _*)
    .settings(
      projectTitle := "ScalaTest App",
      name := "scalatest-app",
      organization := "org.scalatest",
      libraryDependencies ++= scalatestLibraryDependencies,
      // include the scalactic classes and resources in the jar
      mappings in (Compile, packageBin) ++= mappings.in(scalactic, Compile, packageBin).value,
      // include the scalactic sources in the source jar
      mappings in (Compile, packageSrc) ++= mappings.in(scalactic, Compile, packageSrc).value,
      // include the scalatest classes and resources in the jar
      mappings in (Compile, packageBin) ++= mappings.in(scalatest, Compile, packageBin).value,
      // include the scalatest sources in the source jar
      mappings in (Compile, packageSrc) ++= mappings.in(scalatest, Compile, packageSrc).value,
      sourceGenerators in Compile += {
        // Little trick to get rid of bnd error when publish.
        Def.task{
          (new File(crossTarget.value, "classes")).mkdirs()
          Seq.empty[File]
        }.taskValue
      },
      scalatestDocSettings,
      unmanagedResourceDirectories in Compile += baseDirectory.value / "scalatest" / "src" / "main" / "resources",
      mimaPreviousArtifacts := Set(organization.value %% name.value % previousReleaseVersion),
      mimaCurrentClassfiles := (classDirectory in Compile).value.getParentFile / (name.value + "_" + scalaBinaryVersion.value + "-" + releaseVersion + ".jar")
    ).settings(osgiSettings: _*).settings(
      OsgiKeys.exportPackage := Seq(
        "org.scalatest",
        "org.scalatest.compatible",
        "org.scalatest.concurrent",
        "org.scalatest.enablers",
        "org.scalatest.events",
        "org.scalatest.exceptions",
        "org.scalatest.fixture",
        "org.scalatest.funsuite",
        "org.scalatest.featurespec",
        "org.scalatest.funspec",
        "org.scalatest.freespec",
        "org.scalatest.flatspec",
        "org.scalatest.matchers",
        "org.scalatest.path",
        "org.scalatest.prop",
        "org.scalatest.propspec",
        "org.scalatest.refspec",
        "org.scalatest.tags",
        "org.scalatest.tagobjects",
        "org.scalatest.time",
        "org.scalatest.tools",
        "org.scalatest.verb",
        "org.scalatest.words",
        "org.scalatest.wordspec",
        "org.scalactic",
        "org.scalactic.anyvals",
        "org.scalactic.exceptions",
        "org.scalactic.source"
      ),
      OsgiKeys.importPackage := Seq(
        "org.scalatest.*",
        "org.scalactic.*",
        "scala.util.parsing.*;version=\"$<range;[==,=+);$<replace;1.0.4;-;.>>\"",
        "scala.xml.*;version=\"$<range;[==,=+);$<replace;1.0.4;-;.>>\"",
        "scala.*;version=\"$<range;[==,=+);$<replace;"+scalaBinaryVersion.value+";-;.>>\"",
        "*;resolution:=optional"
      ),
      OsgiKeys.additionalHeaders:= Map(
        "Bundle-Name" -> "ScalaTest",
        "Bundle-Description" -> "ScalaTest is an open-source test framework for the Java Platform designed to increase your productivity by letting you write fewer lines of test code that more clearly reveal your intent.",
        "Bundle-DocURL" -> "http://www.scalatest.org/",
        "Bundle-Vendor" -> "Artima, Inc.",
        "Main-Class" -> "org.scalatest.tools.Runner"
      )
    ).dependsOn(scalacticMacro % "compile-internal, test-internal", scalactic % "compile-internal", scalatest % "compile-internal").aggregate(scalacticMacro, scalactic, scalatest, commonTest, scalacticTest, scalatestTest)

  lazy val scalatestAppJS = Project("scalatestAppJS", file("scalatest-app.js"))
    .enablePlugins(SbtOsgi)
    .settings(sharedSettings: _*)
    .settings(
      projectTitle := "ScalaTest App",
      name := "scalatest-app",
      organization := "org.scalatest",
      moduleName := "scalatest-app",
      libraryDependencies ++= scalatestJSLibraryDependencies,
      // include the scalactic classes and resources in the jar
      mappings in (Compile, packageBin) ++= mappings.in(scalacticJS, Compile, packageBin).value,
      // include the scalactic sources in the source jar
      mappings in (Compile, packageSrc) ++= mappings.in(scalacticJS, Compile, packageSrc).value,
      // include the scalatest classes and resources in the jar
      mappings in (Compile, packageBin) ++= mappings.in(scalatestJS, Compile, packageBin).value,
      // include the scalatest sources in the source jar
      mappings in (Compile, packageSrc) ++= mappings.in(scalatestJS, Compile, packageSrc).value,
      sourceGenerators in Compile += {
        // Little trick to get rid of bnd error when publish.
        Def.task{
          (new File(crossTarget.value, "classes")).mkdirs()
          Seq.empty[File]
        }.taskValue
      },
      mimaPreviousArtifacts := Set(organization.value %%% moduleName.value % previousReleaseVersion),
      mimaCurrentClassfiles := (classDirectory in Compile).value.getParentFile / (moduleName.value + "_" + "sjs0.6_" + scalaBinaryVersion.value + "-" + releaseVersion + ".jar")
    ).settings(osgiSettings: _*).settings(
      OsgiKeys.exportPackage := Seq(
        "org.scalatest",
        "org.scalatest.compatible",
        "org.scalatest.concurrent",
        "org.scalatest.enablers",
        "org.scalatest.events",
        "org.scalatest.exceptions",
        "org.scalatest.fixture",
        "org.scalatest.funsuite",
        "org.scalatest.featurespec",
        "org.scalatest.funspec",
        "org.scalatest.freespec",
        "org.scalatest.flatspec",
        "org.scalatest.matchers",
        "org.scalatest.path",
        "org.scalatest.prop",
        "org.scalatest.propspec",
        "org.scalatest.tags",
        "org.scalatest.tagobjects",
        "org.scalatest.time",
        "org.scalatest.tools",
        "org.scalatest.verb",
        "org.scalatest.words",
        "org.scalatest.wordspec",
        "org.scalactic",
        "org.scalactic.anyvals",
        "org.scalactic.exceptions",
        "org.scalactic.source"
      ),
      OsgiKeys.importPackage := Seq(
        "org.scalatest.*",
        "org.scalactic.*",
        "scala.util.parsing.*;version=\"$<range;[==,=+);$<replace;1.0.4;-;.>>\"",
        "scala.xml.*;version=\"$<range;[==,=+);$<replace;1.0.4;-;.>>\"",
        "scala.*;version=\"$<range;[==,=+);$<replace;"+scalaBinaryVersion.value+";-;.>>\"",
        "*;resolution:=optional"
      ),
      OsgiKeys.additionalHeaders:= Map(
        "Bundle-Name" -> "ScalaTest",
        "Bundle-Description" -> "ScalaTest is an open-source test framework for the Java Platform designed to increase your productivity by letting you write fewer lines of test code that more clearly reveal your intent.",
        "Bundle-DocURL" -> "http://www.scalatest.org/",
        "Bundle-Vendor" -> "Artima, Inc.",
        "Main-Class" -> "org.scalatest.tools.Runner"
      )
    ).dependsOn(scalacticMacroJS % "compile-internal, test-internal", scalacticJS % "compile-internal", scalatestJS % "compile-internal").aggregate(scalacticMacroJS, scalacticJS, scalatestJS, commonTestJS, scalacticTestJS, scalatestTestJS).enablePlugins(ScalaJSPlugin)

    lazy val scalatestAppNative = Project("scalatestAppNative", file("scalatest-app.native"))
      .enablePlugins(SbtOsgi)
      .settings(sharedSettings: _*)
      .settings(
        projectTitle := "ScalaTest App",
        name := "scalatest-app",
        organization := "org.scalatest",
        moduleName := "scalatest-app",
        libraryDependencies ++= nativeCrossBuildLibraryDependencies.value,
        libraryDependencies += "org.scala-native" %%% "test-interface" % "0.3.6",
        // include the scalactic classes and resources in the jar
        mappings in (Compile, packageBin) ++= mappings.in(scalacticNative, Compile, packageBin).value,
        // include the scalactic sources in the source jar
        mappings in (Compile, packageSrc) ++= mappings.in(scalacticNative, Compile, packageSrc).value,
        // include the scalatest classes and resources in the jar
        mappings in (Compile, packageBin) ++= mappings.in(scalacticNative, Compile, packageBin).value,
        // include the scalatest sources in the source jar
        mappings in (Compile, packageSrc) ++= mappings.in(scalacticNative, Compile, packageSrc).value,
        sourceGenerators in Compile += {
          // Little trick to get rid of bnd error when publish.
          Def.task{
            (new File(crossTarget.value, "classes")).mkdirs()
            Seq.empty[File]
          }.taskValue
        }
      ).settings(osgiSettings: _*).settings(
        OsgiKeys.exportPackage := Seq(
          "org.scalatest",
          "org.scalatest.compatible",
          "org.scalatest.concurrent",
          "org.scalatest.enablers",
          "org.scalatest.events",
          "org.scalatest.exceptions",
          "org.scalatest.fixture",
          "org.scalatest.funsuite",
          "org.scalatest.featurespec",
          "org.scalatest.funspec",
          "org.scalatest.freespec",
          "org.scalatest.flatspec",
          "org.scalatest.matchers",
          "org.scalatest.path",
          "org.scalatest.prop",
          "org.scalatest.propspec",
          "org.scalatest.tags",
          "org.scalatest.tagobjects",
          "org.scalatest.time",
          "org.scalatest.tools",
          "org.scalatest.verb",
          "org.scalatest.words",
          "org.scalatest.wordspec",
          "org.scalactic",
          "org.scalactic.anyvals",
          "org.scalactic.exceptions",
          "org.scalactic.source"
        ),
        OsgiKeys.importPackage := Seq(
          "org.scalatest.*",
          "org.scalactic.*",
          "scala.util.parsing.*;version=\"$<range;[==,=+);$<replace;1.0.4;-;.>>\"",
          "scala.xml.*;version=\"$<range;[==,=+);$<replace;1.0.4;-;.>>\"",
          "scala.*;version=\"$<range;[==,=+);$<replace;"+scalaBinaryVersion.value+";-;.>>\"",
          "*;resolution:=optional"
        ),
        OsgiKeys.additionalHeaders:= Map(
          "Bundle-Name" -> "ScalaTest",
          "Bundle-Description" -> "ScalaTest is an open-source test framework for the Java Platform designed to increase your productivity by letting you write fewer lines of test code that more clearly reveal your intent.",
          "Bundle-DocURL" -> "http://www.scalatest.org/",
          "Bundle-Vendor" -> "Artima, Inc.",
          "Main-Class" -> "org.scalatest.tools.Runner"
        )
      ).dependsOn(scalacticMacroNative % "compile-internal, test-internal", scalacticNative % "compile-internal", scalatestNative % "compile-internal").aggregate(scalacticMacroNative, scalacticNative, scalatestNative, commonTestNative, scalacticTestNative, scalatestTestNative).enablePlugins(ScalaNativePlugin)

  def gentestsLibraryDependencies =
    Seq(
      flexmarkAll,
      "org.scalatestplus" %% "scalatestplus-testng" % plusTestNGVersion % "test",
      "org.scalatestplus" %% "scalatestplus-junit" % plusJUnitVersion % "test"
    )

  def gentestsSharedSettings: Seq[Setting[_]] = Seq(
    javaHome := getJavaHome(scalaBinaryVersion.value),
    scalaVersion := defaultScalaVersion,
    crossScalaVersions := supportedScalaVersions,
    scalacOptions ++= Seq("-feature") ++ (if (scalaBinaryVersion.value == "2.10" || scalaVersion.value.startsWith("2.13")) Seq.empty else Seq("-Ypartial-unification")),
    resolvers += "Sonatype Public" at "https://oss.sonatype.org/content/groups/public",
    libraryDependencies ++= gentestsLibraryDependencies,
    testOptions in Test := Seq(Tests.Argument(TestFrameworks.ScalaTest, "-h", "target/html"))
  )

  lazy val genRegularTests1 = Project("genRegularTests1", file("gentests/GenRegular1"))
    .settings(gentestsSharedSettings: _*)
    .settings(
      genRegularTask1,
      sourceGenerators in Test += {
        Def.task{
          GenRegularTests1.genTest((sourceManaged in Test).value, version.value, scalaVersion.value)
        }.taskValue
      }
    ).dependsOn(scalatest, commonTest, scalacticMacro % "compile-internal, test-internal")

  lazy val genRegularTests2 = Project("genRegularTests2", file("gentests/GenRegular2"))
    .settings(gentestsSharedSettings: _*)
    .settings(
      genRegularTask2,
      sourceGenerators in Test += {
        Def.task{
          GenRegularTests2.genTest((sourceManaged in Test).value, version.value, scalaVersion.value)
        }.taskValue
      }
    ).dependsOn(scalatest, commonTest, scalacticMacro % "compile-internal, test-internal")

  lazy val genRegularTests3 = Project("genRegularTests3", file("gentests/GenRegular3"))
    .settings(gentestsSharedSettings: _*)
    .settings(
      genRegularTask3,
      sourceGenerators in Test += {
        Def.task{
          GenRegularTests3.genTest((sourceManaged in Test).value, version.value, scalaVersion.value)
        }.taskValue
      }
    ).dependsOn(scalatest, commonTest, scalacticMacro % "compile-internal, test-internal")

  val javaSourceManaged: SettingKey[java.io.File] = sbt.SettingKey[java.io.File]("javaSourceManaged")

  lazy val genRegularTests4 = Project("genRegularTests4", file("gentests/GenRegular4"))
    .settings(gentestsSharedSettings: _*)
    .settings(
      genRegularTask4,
      libraryDependencies ++= scalatestLibraryDependencies,
      testOptions in Test := scalatestTestOptions,
      javaSourceManaged := target.value / "java",
      managedSourceDirectories in Test += javaSourceManaged.value,
      sourceGenerators in Test += {
        Def.task{
          GenRegularTests4.genJava((javaSourceManaged in Compile).value)
        }.taskValue
      },
      sourceGenerators in Test += {
        Def.task{
          GenRegularTests4.genTest((sourceManaged in Test).value, version.value, scalaVersion.value)
        }.taskValue
      }
    ).dependsOn(scalatest, commonTest, scalacticMacro % "compile-internal, test-internal")

  lazy val genRegularTests5 = Project("genRegularTests5", file("gentests/GenRegular5"))
    .settings(gentestsSharedSettings: _*)
    .settings(
      genRegularTask5,
      libraryDependencies ++= scalatestLibraryDependencies,
      libraryDependencies ++= gentestsLibraryDependencies,
      testOptions in Test := scalatestTestOptions,
      javaSourceManaged := target.value / "java",
      managedSourceDirectories in Test += javaSourceManaged.value,
      sourceGenerators in Test += {
        Def.task{
          GenRegularTests5.genJava((javaSourceManaged in Compile).value)
        }.taskValue
      },
      sourceGenerators in Test += {
        Def.task{
          GenRegularTests5.genTest((sourceManaged in Test).value, version.value, scalaVersion.value)
        }.taskValue
      }
    ).dependsOn(scalatest, commonTest, scalacticMacro % "compile-internal, test-internal")

  lazy val genMustMatchersTests1 = Project("genMustMatchersTests1", file("gentests/MustMatchers1"))
    .settings(gentestsSharedSettings: _*)
    .settings(
      genMustMatchersTask,
      sourceGenerators in Test += {
        Def.task{
          GenMustMatchersTests1.genTest((sourceManaged in Test).value / "org" / "scalatest", version.value, scalaVersion.value)
        }.taskValue
      }
    ).dependsOn(scalatest, commonTest, scalacticMacro % "compile-internal, test-internal")

  lazy val genMustMatchersTests2 = Project("genMustMatchersTests2", file("gentests/MustMatchers2"))
    .settings(gentestsSharedSettings: _*)
    .settings(
      genMustMatchersTask,
      sourceGenerators in Test += {
        Def.task{
          GenMustMatchersTests2.genTest((sourceManaged in Test).value / "org" / "scalatest", version.value, scalaVersion.value)
        }.taskValue
      }
    ).dependsOn(scalatest, commonTest, scalacticMacro % "compile-internal, test-internal")

  lazy val genMustMatchersTests3 = Project("genMustMatchersTests3", file("gentests/MustMatchers3"))
    .settings(gentestsSharedSettings: _*)
    .settings(
      genMustMatchersTask,
      sourceGenerators in Test += {
        Def.task{
          GenMustMatchersTests3.genTest((sourceManaged in Test).value / "org" / "scalatest", version.value, scalaVersion.value)
        }.taskValue
      }
    ).dependsOn(scalatest, commonTest, scalacticMacro % "compile-internal, test-internal")

  lazy val genMustMatchersTests4 = Project("genMustMatchersTests4", file("gentests/MustMatchers4"))
    .settings(gentestsSharedSettings: _*)
    .settings(
      genMustMatchersTask,
      sourceGenerators in Test += {
        Def.task{
          GenMustMatchersTests4.genTest((sourceManaged in Test).value / "org" / "scalatest", version.value, scalaVersion.value)
        }.taskValue
      }
    ).dependsOn(scalatest, commonTest, scalacticMacro % "compile-internal, test-internal")

  lazy val genGenTests = Project("genGenTests", file("gentests/GenGen"))
    .settings(gentestsSharedSettings: _*)
    .settings(
      genGenTask,
      sourceGenerators in Test += {
        Def.task{
          GenGen.genTest((sourceManaged in Test).value / "org" / "scalatest" / "prop", version.value, scalaVersion.value)
        }.taskValue
      }
    ).dependsOn(scalatest, commonTest, scalacticMacro % "compile-internal, test-internal")

  lazy val genTablesTests = Project("genTablesTests", file("gentests/GenTables"))
    .settings(gentestsSharedSettings: _*)
    .settings(
      genTablesTask,
      sourceGenerators in Test += {
        Def.task{
          GenTable.genTest((sourceManaged in Test).value / "org" / "scalatest" / "prop", version.value, scalaVersion.value)
        }.taskValue
      }
    ).dependsOn(scalatest, commonTest, scalacticMacro % "compile-internal, test-internal")

  lazy val genInspectorsTests = Project("genInspectorsTests", file("gentests/GenInspectors"))
    .settings(gentestsSharedSettings: _*)
    .settings(
      genInspectorsTask,
      sourceGenerators in Test += {
        Def.task{
          GenInspectors.genTest((sourceManaged in Test).value, version.value, scalaVersion.value)
        }.taskValue
      }
    ).dependsOn(scalatest, commonTest, scalacticMacro % "compile-internal, test-internal")

  lazy val genInspectorsShorthandsTests1 = Project("genInspectorsShorthandsTests1", file("gentests/GenInspectorsShorthands1"))
    .settings(gentestsSharedSettings: _*)
    .settings(
      genInspectorsShorthandsTask1,
      sourceGenerators in Test += {
        Def.task{
          GenInspectorsShorthands1.genTest((sourceManaged in Test).value, version.value, scalaVersion.value)
        }.taskValue
      }
    ).dependsOn(scalatest, commonTest, scalacticMacro % "compile-internal, test-internal")

  lazy val genInspectorsShorthandsTests2 = Project("genInspectorsShorthandsTests2", file("gentests/GenInspectorsShorthands2"))
    .settings(gentestsSharedSettings: _*)
    .settings(
      genInspectorsShorthandsTask2,
      sourceGenerators in Test += {
        Def.task{
          GenInspectorsShorthands2.genTest((sourceManaged in Test).value, version.value, scalaVersion.value)
        }.taskValue
      }
    ).dependsOn(scalatest, commonTest, scalacticMacro % "compile-internal, test-internal")

  lazy val genTheyTests = Project("genTheyTests", file("gentests/GenThey"))
    .settings(gentestsSharedSettings: _*)
    .settings(
      genTheyWordTask,
      sourceGenerators in Test += {
        Def.task{
          GenTheyWord.genTest((sourceManaged in Test).value / "org" / "scalatest", version.value, scalaVersion.value)
        }.taskValue
      }
    ).dependsOn(scalatest, commonTest, scalacticMacro % "compile-internal, test-internal")

  lazy val genContainTests1 = Project("genContainTests1", file("gentests/GenContain1"))
    .settings(gentestsSharedSettings: _*)
    .settings(
      genContainTask1,
      sourceGenerators in Test += {
        Def.task{
          GenContain1.genTest((sourceManaged in Test).value / "org" / "scalatest", version.value, scalaVersion.value)
        }.taskValue
      }
    ).dependsOn(scalatest, commonTest, scalacticMacro % "compile-internal, test-internal")

  lazy val genContainTests2 = Project("genContainTests2", file("gentests/GenContain2"))
    .settings(gentestsSharedSettings: _*)
    .settings(
      genContainTask2,
      sourceGenerators in Test += {
        Def.task{
          GenContain2.genTest((sourceManaged in Test).value / "org" / "scalatest", version.value, scalaVersion.value)
        }.taskValue
      }
    ).dependsOn(scalatest, commonTest, scalacticMacro % "compile-internal, test-internal")

  lazy val genSortedTests = Project("genSortedTests", file("gentests/GenSorted"))
    .settings(gentestsSharedSettings: _*)
    .settings(
      genSortedTask,
      sourceGenerators in Test += {
        Def.task{
          GenSorted.genTest((sourceManaged in Test).value / "org" / "scalatest", version.value, scalaVersion.value)
        }.taskValue
      }
    ).dependsOn(scalatest, commonTest, scalacticMacro % "compile-internal, test-internal")

  lazy val genLoneElementTests = Project("genLoneElementTests", file("gentests/GenLoneElement"))
    .settings(gentestsSharedSettings: _*)
    .settings(
      genLoneElementTask,
      sourceGenerators in Test += {
        Def.task{
          GenLoneElement.genTest((sourceManaged in Test).value / "org" / "scalatest", version.value, scalaVersion.value)
        }.taskValue
      }
    ).dependsOn(scalatest, commonTest, scalacticMacro % "compile-internal, test-internal")

  lazy val genEmptyTests = Project("genEmptyTests", file("gentests/GenEmpty"))
    .settings(gentestsSharedSettings: _*)
    .settings(
      genEmptyTask,
      sourceGenerators in Test += {
        Def.task{
          GenEmpty.genTest((sourceManaged in Test).value / "org" / "scalatest", version.value, scalaVersion.value)
        }.taskValue
      }
    ).dependsOn(scalatest, commonTest, scalacticMacro % "compile-internal, test-internal")

  /*lazy val genSafeStyleTests = Project("genSafeStyleTests", file("gentests/GenSafeStyles"))
    .settings(gentestsSharedSettings: _*)
    .settings(
      genSafeStyleTestsTask,
      sourceGenerators in Test += {
        Def.task{
          GenSafeStyles.genTest((sourceManaged in Test).value / "org" / "scalatest", version.value, scalaVersion.value)
        }.taskValue
      }
    ).dependsOn(scalatest, commonTest, scalacticMacro % "compile-internal, test-internal")*/

  lazy val gentests = Project("gentests", file("gentests"))
    .aggregate(genMustMatchersTests1, genMustMatchersTests2, genMustMatchersTests3, genMustMatchersTests4, genGenTests, genTablesTests, genInspectorsTests, genInspectorsShorthandsTests1,
               genInspectorsShorthandsTests2, genTheyTests, genContainTests1, genContainTests2, genSortedTests, genLoneElementTests, genEmptyTests/*, genSafeStyleTests*/)

  lazy val examples = Project("examples", file("examples"))
    .settings(
      scalaVersion := defaultScalaVersion,
      crossScalaVersions := supportedScalaVersions
    ).dependsOn(scalacticMacro, scalactic, scalatest)

  lazy val examplesJS = Project("examplesJS", file("examples.js"))
    .settings(
      scalaVersion := defaultScalaVersion,
      crossScalaVersions := supportedScalaVersions,
      sourceGenerators in Test += {
        Def.task {
          GenExamplesJS.genScala((sourceManaged in Test).value / "scala", version.value, scalaVersion.value)
        }.taskValue
      }
    ).dependsOn(scalacticMacroJS, scalacticJS, scalatestJS).enablePlugins(ScalaJSPlugin)

  def genFiles(name: String, generatorSource: String)(gen: (File, String, String) => Unit)(basedir: File, outDir: File, theVersion: String, theScalaVersion: String): Seq[File] = {
    val tdir = outDir / "scala" / name
    val genSource = basedir / "project" / generatorSource

    def results = (tdir ** "*.scala").get
    if (results.isEmpty || results.exists(_.lastModified < genSource.lastModified)) {
      tdir.mkdirs()
      gen(tdir, theVersion, theScalaVersion)
    }
    results
  }

  def genJavaFiles(name: String, generatorSource: String)(gen: (File, String, String) => Unit)(basedir: File, outDir: File, theVersion: String, theScalaVersion: String): Seq[File] = {
    val tdir = outDir / "java" / name
    val genSource = basedir / "project" / generatorSource

    def results = (tdir ** "*.java").get
    if (results.isEmpty || results.exists(_.lastModified < genSource.lastModified)) {
      tdir.mkdirs()
      gen(tdir, theVersion, theScalaVersion)
    }
    results
  }

  val genRegular1 = TaskKey[Unit]("genregular1", "Generate regular tests 1")
  val genRegularTask1 = genRegular1 := {
    val mainTargetDir = (sourceManaged in Compile).value
    val testTargetDir = (sourceManaged in Test).value
    val theVersion = version.value
    val theScalaVersion = scalaVersion.value

    GenRegularTests1.genTest(new File(testTargetDir, "scala/genregular1"), theVersion, theScalaVersion)
  }

  val genRegular2 = TaskKey[Unit]("genregular2", "Generate regular tests 2")
  val genRegularTask2 = genRegular2 := {
    val mainTargetDir = (sourceManaged in Compile).value
    val testTargetDir = (sourceManaged in Test).value
    val theVersion = version.value
    val theScalaVersion = scalaVersion.value

    GenRegularTests2.genTest(new File(testTargetDir, "scala/genregular2"), theVersion, theScalaVersion)
  }

  val genRegular3 = TaskKey[Unit]("genregular3", "Generate regular tests 3")
  val genRegularTask3 = genRegular3 := {
    val mainTargetDir = (sourceManaged in Compile).value
    val testTargetDir = (sourceManaged in Test).value
    val theVersion = version.value
    val theScalaVersion = scalaVersion.value

    GenRegularTests3.genTest(new File(testTargetDir, "scala/genregular3"), theVersion, theScalaVersion)
  }

  val genRegular4 = TaskKey[Unit]("genregular4", "Generate regular tests 4")
  val genRegularTask4 = genRegular4 := {
    val mainTargetDir = (sourceManaged in Compile).value
    val testTargetDir = (sourceManaged in Test).value
    val theVersion = version.value
    val theScalaVersion = scalaVersion.value

    GenRegularTests4.genTest(new File(testTargetDir, "scala/genregular4"), theVersion, theScalaVersion)
  }

  val genRegular5 = TaskKey[Unit]("genregular5", "Generate regular tests 5")
  val genRegularTask5 = genRegular5 := {
    val mainTargetDir = (sourceManaged in Compile).value
    val testTargetDir = (sourceManaged in Test).value
    val theVersion = version.value
    val theScalaVersion = scalaVersion.value

    GenRegularTests5.genTest(new File(testTargetDir, "scala/genregular5"), theVersion, theScalaVersion)
  }

  val genMustMatchers = TaskKey[Unit]("genmatchers", "Generate Must Matchers")
  val genMustMatchersTask = genMustMatchers := {
    val mainTargetDir = (sourceManaged in Compile).value
    val testTargetDir = (sourceManaged in Test).value
    val projName = name.value
    val theVersion = version.value
    val theScalaVersion = scalaVersion.value

    projName match {
      case "scalatest" =>
        GenMatchers.genMain(new File(mainTargetDir, "scala/genmatchers"), theVersion, theScalaVersion)
      case "genMustMatchersTests1" =>
        GenMustMatchersTests1.genTest(new File(testTargetDir, "scala/genmatchers1"), theVersion, theScalaVersion)
      case "genMustMatchersTests2" =>
        GenMustMatchersTests2.genTest(new File(testTargetDir, "scala/genmatchers2"), theVersion, theScalaVersion)
      case "genMustMatchersTests3" =>
        GenMustMatchersTests3.genTest(new File(testTargetDir, "scala/genmatchers3"), theVersion, theScalaVersion)
      case "genMustMatchersTests4" =>
        GenMustMatchersTests4.genTest(new File(testTargetDir, "scala/genmatchers4"), theVersion, theScalaVersion)
    }
  }
  val genGen = TaskKey[Unit]("gengen", "Generate Property Checks")
  val genGenTask = genGen := {
    val mainTargetDir = (sourceManaged in Compile).value
    val testTargetDir = (sourceManaged in Test).value
    val projName = name.value
    val theVersion = version.value
    val theScalaVersion = scalaVersion.value

    projName match {
      case "scalatest" =>
        GenGen.genMain(new File(mainTargetDir, "scala/gengen"), theVersion, theScalaVersion)
      case "gentests" =>
        GenGen.genTest(new File(testTargetDir, "scala/gengen"), theVersion, theScalaVersion)
    }
  }

  val genTables = TaskKey[Unit]("gentables", "Generate Tables")
  val genTablesTask = genTables := {
    val mainTargetDir = (sourceManaged in Compile).value
    val testTargetDir = (sourceManaged in Test).value
    val projName = name.value
    val theVersion = version.value
    val theScalaVersion = scalaVersion.value

    projName match {
      case "scalatest" =>
        GenTable.genMain(new File(mainTargetDir, "scala/gentables"), theVersion, theScalaVersion)
      case "gentests" =>
        GenTable.genTest(new File(testTargetDir, "scala/gentables"), theVersion, theScalaVersion)
    }
  }

  val genTheyWord = TaskKey[Unit]("genthey", "Generate They Word tests")
  val genTheyWordTask = genTheyWord := {
    val mainTargetDir = (sourceManaged in Compile).value
    val testTargetDir = (sourceManaged in Test).value
    val theVersion = version.value
    val theScalaVersion = scalaVersion.value

    GenTheyWord.genTest(new File(testTargetDir, "scala/genthey"), theVersion, theScalaVersion)
  }

  val genInspectors = TaskKey[Unit]("geninspectors", "Generate Inspectors tests")
  val genInspectorsTask = genInspectors := {
    val mainTargetDir = (sourceManaged in Compile).value
    val testTargetDir = (sourceManaged in Test).value
    val theVersion = version.value
    val theScalaVersion = scalaVersion.value

    GenInspectors.genTest(new File(testTargetDir, "scala/geninspectors"), theVersion, theScalaVersion)
  }

  val genInspectorsShorthands1 = TaskKey[Unit]("geninspectorsshorthands1", "Generate Inspectors Shorthands tests 1")
  val genInspectorsShorthandsTask1 = genInspectorsShorthands1 := {
    val mainTargetDir = (sourceManaged in Compile).value
    val testTargetDir = (sourceManaged in Test).value
    val theVersion = version.value
    val theScalaVersion = scalaVersion.value

    GenInspectorsShorthands1.genTest(new File(testTargetDir, "scala/geninspectorsshorthands1"), theVersion, theScalaVersion)
  }

  val genInspectorsShorthands2 = TaskKey[Unit]("geninspectorsshorthands2", "Generate Inspectors Shorthands tests 2")
  val genInspectorsShorthandsTask2 = genInspectorsShorthands2 := {
    val mainTargetDir = (sourceManaged in Compile).value
    val testTargetDir = (sourceManaged in Test).value
    val theVersion = version.value
    val theScalaVersion = scalaVersion.value

    GenInspectorsShorthands2.genTest(new File(testTargetDir, "scala/geninspectorsshorthands2"), theVersion, theScalaVersion)
  }

  val genFactories = TaskKey[Unit]("genfactories", "Generate Matcher Factories")
  val genFactoriesTask = genFactories := {
    val mainTargetDir = (sourceManaged in Compile).value
    val testTargetDir = (sourceManaged in Test).value
    val theVersion = version.value
    val theScalaVersion = scalaVersion.value

    GenFactories.genMain(new File(mainTargetDir, "scala/genfactories"), theVersion, theScalaVersion)
  }

  val genCompatibleClasses = TaskKey[Unit]("gencompcls", "Generate Compatible Classes for Java 6 & 7")
  val genCompatibleClassesTask = genCompatibleClasses := {
    val mainTargetDir = (sourceManaged in Compile).value
    val testTargetDir = (sourceManaged in Test).value
    val theVersion = version.value
    val theScalaVersion = scalaVersion.value

    GenCompatibleClasses.genMain(new File(mainTargetDir, "scala/gencompclass"), theVersion, theScalaVersion)
  }

  val genVersions = TaskKey[Unit]("genversions", "Generate Versions object")
  val genVersionsTask = genVersions := {
    val mainTargetDir = (sourceManaged in Compile).value
    val testTargetDir = (sourceManaged in Test).value
    val theVersion = version.value
    val theScalaVersion = scalaVersion.value

    GenVersions.genScalaTestVersions(new File(mainTargetDir, "scala/gencompclass"), theVersion, theScalaVersion)
  }

  val genContain1 = TaskKey[Unit]("gencontain1", "Generate contain matcher tests 1")
  val genContainTask1 = genContain1 := {
    val mainTargetDir = (sourceManaged in Compile).value
    val testTargetDir = (sourceManaged in Test).value
    val theVersion = version.value
    val theScalaVersion = scalaVersion.value

    GenContain1.genTest(new File(testTargetDir, "scala/gencontain1"), theVersion, theScalaVersion)
  }

  val genContain2 = TaskKey[Unit]("gencontain2", "Generate contain matcher tests 2")
  val genContainTask2 = genContain2 := {
    val mainTargetDir = (sourceManaged in Compile).value
    val testTargetDir = (sourceManaged in Test).value
    val theVersion = version.value
    val theScalaVersion = scalaVersion.value

    GenContain2.genTest(new File(testTargetDir, "scala/gencontain2"), theVersion, theScalaVersion)
  }

  val genSorted = TaskKey[Unit]("gensorted", "Generate sorted matcher tests")
  val genSortedTask = genSorted := {
    val mainTargetDir = (sourceManaged in Compile).value
    val testTargetDir = (sourceManaged in Test).value
    val theVersion = version.value
    val theScalaVersion = scalaVersion.value

    GenSorted.genTest(new File(testTargetDir, "scala/gensorted"), theVersion, theScalaVersion)
  }

  val genLoneElement = TaskKey[Unit]("genloneelement", "Generate lone element matcher tests")
  val genLoneElementTask = genLoneElement := {
    val mainTargetDir = (sourceManaged in Compile).value
    val testTargetDir = (sourceManaged in Test).value
    val theVersion = version.value
    val theScalaVersion = scalaVersion.value

    GenLoneElement.genTest(new File(testTargetDir, "scala/genloneelement"), theVersion, theScalaVersion)
  }

  val genEmpty = TaskKey[Unit]("genempty", "Generate empty matcher tests")
  val genEmptyTask = genEmpty := {
    val mainTargetDir = (sourceManaged in Compile).value
    val testTargetDir = (sourceManaged in Test).value
    val theVersion = version.value
    val theScalaVersion = scalaVersion.value

    GenEmpty.genTest(new File(testTargetDir, "scala/genempty"), theVersion, theScalaVersion)
  }

  val genCode = TaskKey[Unit]("gencode", "Generate Code, includes Must Matchers and They Word tests.")
  val genCodeTask = genCode := {
    val mainTargetDir = (sourceManaged in Compile).value
    val testTargetDir = (sourceManaged in Test).value
    val theVersion = version.value
    val theScalaVersion = scalaVersion.value

    GenGen.genMain(new File(mainTargetDir, "scala/gengen"), theVersion, theScalaVersion)
    GenTable.genMain(new File(mainTargetDir, "scala/gentables"), theVersion, theScalaVersion)
    GenMatchers.genMain(new File(mainTargetDir, "scala/genmatchers"), theVersion, theScalaVersion)
    GenFactories.genMain(new File(mainTargetDir, "scala/genfactories"), theVersion, theScalaVersion)
  }

  /*val genSafeStyles = TaskKey[Unit]("gensafestyles", "Generate safe style traits.")
  val genSafeStylesTask = genSafeStyles <<= (sourceManaged in Compile, sourceManaged in Test, version, scalaVersion) map { (mainTargetDir: File, testTargetDir: File, theVersion: String, theScalaVersion: String) =>
    GenSafeStyles.genMain(new File(mainTargetDir, "scala/gensafestyles"), theVersion, theScalaVersion)
  }

  val genSafeStyleTestsTaskKey = TaskKey[Unit]("gensafestyletests", "Generate Safe Style tests")
  val genSafeStyleTestsTask = genSafeStyleTestsTaskKey <<= (sourceManaged in Compile, sourceManaged in Test, version, scalaVersion) map { (mainTargetDir: File, testTargetDir: File, theVersion: String, theScalaVersion: String) =>
    GenSafeStyles.genTest(new File(testTargetDir, "scala/gensafestyles"), theVersion, theScalaVersion)
  }*/

  //
  // Prepares source files for running scaladoc.
  //
  def genDocSources(srcFiles: Seq[File],
                    srcDirs: Seq[File],
                    docsrcDir: File): Seq[File] =
  {
    val scalaFiles =
      for {
        srcFile <- srcFiles
        if srcFile.name.endsWith(".scala")
      } yield {
        val srcPath = srcFile.getPath
        val maybeSourceFile = srcDirs.flatMap(srcFile.relativeTo).headOption
        maybeSourceFile match {
          case Some(docsrcFile) => copyDocFile(srcFile, new File(docsrcDir.asFile, docsrcFile.getPath))
          case None             =>
             throw new RuntimeException("unexpected source path ["+ srcPath +"] not relative to " + srcDirs.mkString("[", ", ", "]"))
        }
      }

    val javaSources = srcFiles.filter(_.name.endsWith(".java")).toSet
    val javaTagFiles = JavaTagDocumenter.docJavaTags(javaSources)

    scalaFiles ++ javaTagFiles
  }

  //
  // Copies a file, doing a little filtering along the way to make
  // destination file suitable for use in generating scaladocs.
  //
  // Returns destination file.
  //
  private def copyDocFile(srcFile: File, destFile: File): File = {
    if (!destFile.exists || (destFile.lastModified < srcFile.lastModified)) {
      IO.createDirectory(file(destFile.getParent))

      val writer = new PrintWriter(destFile)

      try {
        for (line <- Source.fromFile(srcFile).getLines)
          writer.println(line.replaceFirst("@Finders(.*)", ""))
      }
      finally { writer.close }
    }
    destFile
  }

  //
  // Adds customization to scaladocs.
  //
  // Appends additional css to template.css file and copies
  // additional gifs into lib directory.
  //
  // Note: found that adding new gifs into lib directory causes
  // doc task to rebuild scaladocs from scratch each time.
  // Without that it only rebuilds if needed.
  //
  def docTask(docDir: File, resDir: File, projectName: String): File = {
    val docLibDir = docDir / "lib"
    val htmlSrcDir = resDir / "html"
    val cssFile = docLibDir / "template.css"
    val addlCssFile = htmlSrcDir / "addl.css"

    val css = Source.fromFile(cssFile).mkString
    val addlCss = Source.fromFile(addlCssFile).mkString

    if (!css.contains("pre.stHighlighted")) {
      val writer = new PrintWriter(cssFile)

      try {
        writer.println(css)
        writer.println(addlCss)
      }
      finally { writer.close }
    }

    if (projectName.contains("scalatest")) {
      (htmlSrcDir * "*.gif").get.foreach { gif =>
        IO.copyFile(gif, docLibDir / gif.name)
      }
    }
    docDir
  }

  lazy val projectTitle =
    settingKey[String]("Name of project to display in doc titles")

  lazy val docsrcDir =
    settingKey[File](
      "Directory to hold processed source files for generating scaladocs")

  val docsrcDirSetting =
     docsrcDir := target.value / "docsrc"

  val scalacticDocSourcesSetting =
    sources in (Compile, doc) :=
      genDocSources((sources in Compile).value ++ (sources in scalacticMacro in Compile).value,
        Seq((sourceManaged in Compile).value,
          baseDirectory.value,
          file(".").getCanonicalFile),
        docsrcDir.value)

  val scalatestDocSourcesSetting =
     sources in (Compile, doc) :=
       genDocSources((sources in Compile).value,
                     Seq((sourceManaged in Compile).value,
                         baseDirectory.value,
                         file(".").getCanonicalFile),
                     docsrcDir.value)

  val scalatestDocScalacOptionsSetting =
    scalacOptions in (Compile, doc) :=
      Seq[String](
        "-Ymacro-no-expand", // avoids need to separate out macros in docsrc dir
        "-groups", // enables the @group tags in Scaladocs
        "-sourcepath", docsrcDir.value.getAbsolutePath,
        "-doc-title", projectTitle.value +" "+ releaseVersion,
        "-doc-source-url", scalatestDocSourceUrl)

  val scalacticDocScalacOptionsSetting =
    scalacOptions in (Compile, doc) :=
      Seq[String](
        "-Ymacro-no-expand", // avoids need to separate out macros in docsrc dir
        "-groups", // enables the @group tags in Scaladocs
        "-sourcepath", docsrcDir.value.getAbsolutePath,
        "-doc-title", projectTitle.value +" "+ releaseVersion,
        "-doc-source-url", scalacticDocSourceUrl)

  val docTaskSetting =
    doc in Compile := docTask((doc in Compile).value,
                              (sourceDirectory in Compile).value,
                              name.value)

  val scalatestJSDocTaskSetting =
    doc in Compile := docTask((doc in Compile).value,
      (resourceManaged in Compile).value,
      name.value)

  // List of available night build at https://repo1.maven.org/maven2/ch/epfl/lamp/dotty-compiler_0.14/
  lazy val dottyVersion = dottyLatestNightlyBuild.get
  // lazy val dottyVersion = "0.15.0-bin-20190522-ffb250d-NIGHTLY"
  lazy val dottySettings = List(
    scalaVersion := dottyVersion,
    libraryDependencies := libraryDependencies.value.map(_.withDottyCompat(scalaVersion.value)),
    libraryDependencies --= scalaLibraries(scalaVersion.value),
    scalacOptions := List("-language:Scala2,implicitConversions")
  )
}
// set scalacOptions in (Compile, console) += "-Xlog-implicits"
// set scalacOptions in (Compile, console) += "-Xlog-implicits"
// set scalacOptions in (Compile, console) += "-Xlog-implicits"
// set scalacOptions in (Compile, console) += "-nowarn"<|MERGE_RESOLUTION|>--- conflicted
+++ resolved
@@ -15,11 +15,11 @@
 
 import sbtcrossproject.CrossPlugin.autoImport._
 
-//import scalanative.sbtplugin.ScalaNativePlugin
-//import scalanative.tools
-//import scalanative.optimizer.{inject, pass}
-//import scalanative.sbtplugin.ScalaNativePluginInternal.{nativeConfig, nativeOptimizerDriver, nativeLinkerReporter, nativeOptimizerReporter, NativeTest}
-//import ScalaNativePlugin.autoImport._
+import scalanative.sbtplugin.ScalaNativePlugin
+import scalanative.tools
+import scalanative.optimizer.{inject, pass}
+import scalanative.sbtplugin.ScalaNativePluginInternal.{nativeConfig, nativeOptimizerDriver, nativeLinkerReporter, nativeOptimizerReporter, NativeTest}
+import ScalaNativePlugin.autoImport._
 
 import com.typesafe.tools.mima.plugin.MimaKeys.{mimaPreviousArtifacts, mimaCurrentClassfiles, mimaBinaryIssueFilters}
 import com.typesafe.tools.mima.core._
@@ -35,15 +35,10 @@
 
   // To enable deprecation warnings on the fly
   // set scalacOptions in ThisBuild ++= Seq("-unchecked", "-deprecation")
-
-  lazy val defaultScalaVersion = "2.13.0"
   // To temporarily switch sbt to a different Scala version:
   // > ++ 2.10.5
-<<<<<<< HEAD
-  lazy val supportedScalaVersions = List("2.12.8", "2.11.12", "2.10.7", "2.13.0-RC3")
-=======
-  lazy val supportedScalaVersions = Seq(defaultScalaVersion, "2.12.8", "2.11.12", "2.10.7")
->>>>>>> 2676a0ef
+
+  lazy val supportedScalaVersions = List("2.13.0", "2.12.8", "2.11.12", "2.10.7")
 
   val releaseVersion = "3.1.0-SNAP12"
 
@@ -110,7 +105,6 @@
 
   def sharedSettings: Seq[Setting[_]] = Seq(
     javaHome := getJavaHome(scalaBinaryVersion.value),
-    scalaVersion := defaultScalaVersion,
     crossScalaVersions := supportedScalaVersions,
     version := releaseVersion,
     scalacOptions ++= Seq("-feature"),
@@ -733,7 +727,7 @@
       testOptions in Test ++=
         Seq(Tests.Argument(TestFrameworks.ScalaTest, "-oDIF")),
       nativeOptimizerDriver in NativeTest := {
-        val orig = Driver((nativeConfig in NativeTest).value)
+        val orig = tools.OptimizerDriver((nativeConfig in NativeTest).value)
         orig.withPasses(orig.passes.filterNot(p => p == pass.DeadBlockElimination || p == pass.GlobalBoxingElimination))
       },
       nativeLinkStubs in NativeTest := true,
@@ -1469,7 +1463,6 @@
 
   def gentestsSharedSettings: Seq[Setting[_]] = Seq(
     javaHome := getJavaHome(scalaBinaryVersion.value),
-    scalaVersion := defaultScalaVersion,
     crossScalaVersions := supportedScalaVersions,
     scalacOptions ++= Seq("-feature") ++ (if (scalaBinaryVersion.value == "2.10" || scalaVersion.value.startsWith("2.13")) Seq.empty else Seq("-Ypartial-unification")),
     resolvers += "Sonatype Public" at "https://oss.sonatype.org/content/groups/public",
@@ -1735,13 +1728,11 @@
 
   lazy val examples = Project("examples", file("examples"))
     .settings(
-      scalaVersion := defaultScalaVersion,
       crossScalaVersions := supportedScalaVersions
     ).dependsOn(scalacticMacro, scalactic, scalatest)
 
   lazy val examplesJS = Project("examplesJS", file("examples.js"))
     .settings(
-      scalaVersion := defaultScalaVersion,
       crossScalaVersions := supportedScalaVersions,
       sourceGenerators in Test += {
         Def.task {
