--- conflicted
+++ resolved
@@ -100,8 +100,7 @@
       libraryDependencies ++= scalaXmlDependency(scalaVersion.value),
       libraryDependencies ++= scalatestLibraryDependencies,
       packageManagedSources,
-<<<<<<< HEAD
-      sourceGenerators in Compile += {
+      sourceGenerators in Compile += 
         Def.task {
           GenModulesDotty.genScalaTestCore((sourceManaged in Compile).value, version.value, scalaVersion.value) ++
           GenVersions.genScalaTestVersions((sourceManaged in Compile).value / "org" / "scalatest", version.value, scalaVersion.value) ++
@@ -109,17 +108,7 @@
           ScalaTestGenResourcesJVM.genFailureMessages((sourceManaged in Compile).value / "org" / "scalatest", version.value, scalaVersion.value)  ++
           GenGen.genMain((sourceManaged in Compile).value / "scala" / "org" / "scalatest" / "prop", version.value, scalaVersion.value) ++
           GenConfigMap.genMain((sourceManaged in Compile).value / "org" / "scalatest", version.value, scalaVersion.value)
-        }.taskValue
-      },
-=======
-      sourceGenerators in Compile += Def.task {
-        GenModulesDotty.genScalaTestCore((sourceManaged in Compile).value, version.value, scalaVersion.value) ++
-        GenVersions.genScalaTestVersions((sourceManaged in Compile).value / "org" / "scalatest", version.value, scalaVersion.value) ++
-        ScalaTestGenResourcesJVM.genResources((sourceManaged in Compile).value / "org" / "scalatest", version.value, scalaVersion.value) ++
-        ScalaTestGenResourcesJVM.genFailureMessages((sourceManaged in Compile).value / "org" / "scalatest", version.value, scalaVersion.value)  ++
-        GenConfigMap.genMain((sourceManaged in Compile).value / "org" / "scalatest", version.value, scalaVersion.value)
-      }.taskValue,
->>>>>>> df4981ed
+        }.taskValue,
       javaSourceManaged := target.value / "java",
       managedSourceDirectories in Compile += javaSourceManaged.value,
       sourceGenerators in Compile += Def.task {
@@ -349,24 +338,13 @@
     .settings(
       projectTitle := "Common test classes used by scalactic and scalatest",
       libraryDependencies ++= crossBuildTestLibraryDependencies.value,
-<<<<<<< HEAD
-      sourceGenerators in Compile += {
+      sourceGenerators in Compile += 
         Def.task{
           GenCommonTestDotty.genMain((sourceManaged in Compile).value, version.value, scalaVersion.value) ++
+          GenGen.genMain((sourceManaged in Compile).value / "scala" / "org" / "scalatest" / "prop", version.value, scalaVersion.value) ++
           GenCompatibleClasses.genTest((sourceManaged in Compile).value, version.value, scalaVersion.value)
-        }.taskValue
-      },
-      publishArtifact := false,
-      publish := {},
-      publishLocal := {}
-=======
-      sourceGenerators in Compile += Def.task {
-        GenCommonTestDotty.genMain((sourceManaged in Compile).value, version.value, scalaVersion.value) ++
-        GenGen.genMain((sourceManaged in Compile).value / "scala" / "org" / "scalatest" / "prop", version.value, scalaVersion.value) ++
-        GenCompatibleClasses.genTest((sourceManaged in Compile).value, version.value, scalaVersion.value)
-      }.taskValue,
-      noPublishSettings,
->>>>>>> df4981ed
+        }.taskValue,
+      noPublishSettings
     ).dependsOn(scalacticDotty, LocalProject("scalatestDotty"))
 
   lazy val scalacticTestDotty = project.in(file("dotty/scalactic-test"))
