/*
* Copyright 2001-2013 Artima, Inc.
*
* Licensed under the Apache License, Version 2.0 (the "License");
* you may not use this file except in compliance with the License.
* You may obtain a copy of the License at
*
* http://www.apache.org/licenses/LICENSE-2.0
*
* Unless required by applicable law or agreed to in writing, software
* distributed under the License is distributed on an "AS IS" BASIS,
* WITHOUT WARRANTIES OR CONDITIONS OF ANY KIND, either express or implied.
* See the License for the specific language governing permissions and
* limitations under the License.
*/
package org.scalatest

import org.scalactic.Equality
import org.scalactic.Uniformity
import org.scalactic.Entry
import org.scalactic.StringNormalizations._
import SharedHelpers._
import FailureMessages.decorateToStringValue
import Matchers._
import exceptions.TestFailedException

class ListShouldContainInOrderOnlyLogicalAndSpec extends Spec {

  //ADDITIONAL//
  
  val invertedListOfStringEquality = 
    new Equality[List[String]] {
      def areEqual(a: List[String], b: Any): Boolean = a != b
    }

  val upperCaseStringEquality =
    new Equality[String] {
      def areEqual(a: String, b: Any): Boolean = upperCase(a) == upperCase(b)
    }

  private def upperCase(value: Any): Any = 
    value match {
      case l: List[_] => l.map(upperCase(_))
      case s: String => s.toUpperCase
      case c: Char => c.toString.toUpperCase.charAt(0)
      case (s1: String, s2: String) => (s1.toUpperCase, s2.toUpperCase)
      case e: java.util.Map.Entry[_, _] => 
        (e.getKey, e.getValue) match {
          case (k: String, v: String) => Entry(k.toUpperCase, v.toUpperCase)
          case _ => value
        }
      case _ => value
    }
  
  val upperCaseListOfStringEquality = 
    new Equality[List[String]] {
      def areEqual(a: List[String], b: Any): Boolean = upperCase(a) == upperCase(b)
    }

  val fileName: String = "ListShouldContainInOrderOnlyLogicalAndSpec.scala"

  object `a List` {

    val fumList: List[String] = List("fum", "fum", "foe", "fie", "fie", "fee")
    val toList: List[String] = List("you", "you", "to", "birthday", "happy", "happy")

    object `when used with (contain inOrderOnly xx and contain inOrderOnly xx)` {

      def `should do nothing if valid, else throw a TFE with an appropriate error message` {
        fumList should (contain inOrderOnly ("fum", "foe", "fie", "fee") and contain inOrderOnly ("fum", "foe", "fie", "fee"))
        val e1 = intercept[TestFailedException] {
          fumList should (contain inOrderOnly ("fee", "fie", "foe", "fum") and contain inOrderOnly ("fum", "foe", "fie", "fee"))
        }
        checkMessageStackDepth(e1, Resources.didNotContainInOrderOnlyElements(decorateToStringValue(fumList), "\"fee\", \"fie\", \"foe\", \"fum\""), fileName, thisLineNumber - 2)
        val e2 = intercept[TestFailedException] {
          fumList should (contain inOrderOnly ("fum", "foe", "fie", "fee") and contain inOrderOnly ("fee", "fie", "foe", "fum"))
        }
        checkMessageStackDepth(e2, Resources.containedInOrderOnlyElements(decorateToStringValue(fumList), "\"fum\", \"foe\", \"fie\", \"fee\"") + ", but " + Resources.didNotContainInOrderOnlyElements(decorateToStringValue(fumList), "\"fee\", \"fie\", \"foe\", \"fum\""), fileName, thisLineNumber - 2)
      }

      def `should use the implicit Equality in scope` {
        implicit val ise = upperCaseStringEquality
        fumList should (contain inOrderOnly ("FUM", "FOE", "FIE", "FEE") and contain inOrderOnly ("FUM", "FOE", "FIE", "FEE"))
        val e1 = intercept[TestFailedException] {
          fumList should (contain inOrderOnly ("FEE", "FIE", "FOE", "FUM") and contain inOrderOnly ("FUM", "FOE", "FIE", "FEE"))
        }
        checkMessageStackDepth(e1, Resources.didNotContainInOrderOnlyElements(decorateToStringValue(fumList), "\"FEE\", \"FIE\", \"FOE\", \"FUM\""), fileName, thisLineNumber - 2)
        val e2 = intercept[TestFailedException] {
          fumList should (contain inOrderOnly ("FUM", "FOE", "FIE", "FEE") and (contain inOrderOnly ("FEE", "FIE", "FOE", "FUM")))
        }
        checkMessageStackDepth(e2, Resources.containedInOrderOnlyElements(decorateToStringValue(fumList), "\"FUM\", \"FOE\", \"FIE\", \"FEE\"") + ", but " + Resources.didNotContainInOrderOnlyElements(decorateToStringValue(fumList), "\"FEE\", \"FIE\", \"FOE\", \"FUM\""), fileName, thisLineNumber - 2)
      }

      def `should use an explicitly provided Equality` {
        (fumList should (contain inOrderOnly ("FUM", "FOE", "FIE", "FEE") and contain inOrderOnly ("FUM", "FOE", "FIE", "FEE"))) (decided by upperCaseStringEquality, decided by upperCaseStringEquality)
        val e1 = intercept[TestFailedException] {
          (fumList should (contain inOrderOnly ("FEE", "FIE", "FOE", "FUM") and contain inOrderOnly ("FUM", "FOE", "FIE", "FEE"))) (decided by upperCaseStringEquality, decided by upperCaseStringEquality)
        }
        checkMessageStackDepth(e1, Resources.didNotContainInOrderOnlyElements(decorateToStringValue(fumList), "\"FEE\", \"FIE\", \"FOE\", \"FUM\""), fileName, thisLineNumber - 2)
        val e2 = intercept[TestFailedException] {
          (fumList should (contain inOrderOnly ("FUM", "FOE", "FIE", "FEE") and contain inOrderOnly ("FEE", "FIE", "FOE", "FUM"))) (decided by upperCaseStringEquality, decided by upperCaseStringEquality)
        }
        checkMessageStackDepth(e2, Resources.containedInOrderOnlyElements(decorateToStringValue(fumList), "\"FUM\", \"FOE\", \"FIE\", \"FEE\"") + ", but " + Resources.didNotContainInOrderOnlyElements(decorateToStringValue(fumList), "\"FEE\", \"FIE\", \"FOE\", \"FUM\""), fileName, thisLineNumber - 2)
        (fumList should (contain inOrderOnly (" FUM ", " FOE ", " FIE ", " FEE ") and contain inOrderOnly (" FUM ", " FOE ", " FIE ", " FEE "))) (after being lowerCased and trimmed, after being lowerCased and trimmed)
      }
      
      def `should throw NotAllowedException with correct stack depth and message when RHS contain duplicated value` {
        val e1 = intercept[exceptions.NotAllowedException] {
          fumList should (contain inOrderOnly ("fee", "fie", "foe", "fie", "fum") and contain inOrderOnly ("fum", "foe", "fie", "fee"))
        }
        e1.failedCodeFileName.get should be (fileName)
        e1.failedCodeLineNumber.get should be (thisLineNumber - 3)
        e1.message should be (Some(Resources.inOrderOnlyDuplicate))
        
        val e2 = intercept[exceptions.NotAllowedException] {
          fumList should (contain inOrderOnly ("fum", "foe", "fie", "fee") and contain inOrderOnly ("fee", "fie", "foe", "fie", "fum"))
        }
        e2.failedCodeFileName.get should be (fileName)
        e2.failedCodeLineNumber.get should be (thisLineNumber - 3)
        e2.message should be (Some(Resources.inOrderOnlyDuplicate))
      }
    }

    object `when used with (equal xx and contain inOrderOnly xx)` {

      def `should do nothing if valid, else throw a TFE with an appropriate error message` {
        fumList should (equal (fumList) and contain inOrderOnly ("fum", "foe", "fie", "fee"))
        val e1 = intercept[TestFailedException] {
          fumList should (equal (toList) and contain inOrderOnly ("fum", "foe", "fie", "fee"))
        }
        checkMessageStackDepth(e1, Resources.didNotEqual(decorateToStringValue(fumList), decorateToStringValue(toList)), fileName, thisLineNumber - 2)
        val e2 = intercept[TestFailedException] {
          fumList should (equal (fumList) and contain inOrderOnly ("fee", "fie", "foe", "fum"))
        }
        checkMessageStackDepth(e2, Resources.equaled(decorateToStringValue(fumList), decorateToStringValue(fumList)) + ", but " + Resources.didNotContainInOrderOnlyElements(decorateToStringValue(fumList), "\"fee\", \"fie\", \"foe\", \"fum\""), fileName, thisLineNumber - 2)
      }
      
      def `should use the implicit Equality in scope` {
        implicit val ise = upperCaseStringEquality
        fumList should (equal (fumList) and contain inOrderOnly ("FUM", "FOE", "FIE", "FEE"))
        val e1 = intercept[TestFailedException] {
          fumList should (equal (toList) and contain inOrderOnly ("FUM", "FOE", "FIE", "FEE"))
        }
        checkMessageStackDepth(e1, Resources.didNotEqual(decorateToStringValue(fumList), decorateToStringValue(toList)), fileName, thisLineNumber - 2)
        val e2 = intercept[TestFailedException] {
          fumList should (equal (fumList) and (contain inOrderOnly ("FEE", "FIE", "FOE", "FAM")))
        }
        checkMessageStackDepth(e2, Resources.equaled(decorateToStringValue(fumList), decorateToStringValue(fumList)) + ", but " + Resources.didNotContainInOrderOnlyElements(decorateToStringValue(fumList), "\"FEE\", \"FIE\", \"FOE\", \"FAM\""), fileName, thisLineNumber - 2)
      }
      
      def `should use an explicitly provided Equality` {
        (fumList should (equal (toList) and contain inOrderOnly ("FUM", "FOE", "FIE", "FEE"))) (decided by invertedListOfStringEquality, decided by upperCaseStringEquality)
        val e1 = intercept[TestFailedException] {
          (fumList should (equal (toList) and contain inOrderOnly ("FEE", "FIE", "FOE", "FUM"))) (decided by invertedListOfStringEquality, decided by upperCaseStringEquality)
        }
        checkMessageStackDepth(e1, Resources.equaled(decorateToStringValue(fumList), decorateToStringValue(toList)) + ", but " + Resources.didNotContainInOrderOnlyElements(decorateToStringValue(fumList), "\"FEE\", \"FIE\", \"FOE\", \"FUM\""), fileName, thisLineNumber - 2)
        val e2 = intercept[TestFailedException] {
          (fumList should (equal (fumList) and contain inOrderOnly ("FUM", "FOE", "FIE", "FEE"))) (decided by invertedListOfStringEquality, decided by upperCaseStringEquality)
        }
        checkMessageStackDepth(e2, Resources.didNotEqual(decorateToStringValue(fumList), decorateToStringValue(fumList)), fileName, thisLineNumber - 2)
        (fumList should (equal (toList) and contain inOrderOnly (" FUM ", " FOE ", " FIE ", " FEE "))) (decided by invertedListOfStringEquality, after being lowerCased and trimmed)
      }
      
      def `should throw NotAllowedException with correct stack depth and message when RHS contain duplicated value` {
        val e1 = intercept[exceptions.NotAllowedException] {
          fumList should (equal (fumList) and contain inOrderOnly ("fee", "fie", "foe", "fie", "fum"))
        }
        e1.failedCodeFileName.get should be (fileName)
        e1.failedCodeLineNumber.get should be (thisLineNumber - 3)
        e1.message should be (Some(Resources.inOrderOnlyDuplicate))
      }
    }
    
    object `when used with (be xx and contain inOrderOnly xx)` {
      
      def `should do nothing if valid, else throw a TFE with an appropriate error message` {
        fumList should (be_== (fumList) and contain inOrderOnly ("fum", "foe", "fie", "fee"))
        val e1 = intercept[TestFailedException] {
          fumList should (be_== (toList) and contain inOrderOnly ("fum", "foe", "fie", "fee"))
        }
        checkMessageStackDepth(e1, Resources.wasNotEqualTo(decorateToStringValue(fumList), decorateToStringValue(toList)), fileName, thisLineNumber - 2)
        val e2 = intercept[TestFailedException] {
          fumList should (be_== (fumList) and contain inOrderOnly ("fee", "fie", "foe", "fum"))
        }
        checkMessageStackDepth(e2, Resources.wasEqualTo(decorateToStringValue(fumList), decorateToStringValue(fumList)) + ", but " + Resources.didNotContainInOrderOnlyElements(decorateToStringValue(fumList), "\"fee\", \"fie\", \"foe\", \"fum\""), fileName, thisLineNumber - 2)
      }
      
      def `should use the implicit Equality in scope` {
        implicit val ise = upperCaseStringEquality
        fumList should (be_== (fumList) and contain inOrderOnly ("FUM", "FOE", "FIE", "FEE"))
        val e1 = intercept[TestFailedException] {
          fumList should (be_== (toList) and contain inOrderOnly ("FUM", "FOE", "FIE", "FEE"))
        }
        checkMessageStackDepth(e1, Resources.wasNotEqualTo(decorateToStringValue(fumList), decorateToStringValue(toList)), fileName, thisLineNumber - 2)
        val e2 = intercept[TestFailedException] {
          fumList should (be_== (fumList) and (contain inOrderOnly ("FEE", "FIE", "FOE", "FUM")))
        }
        checkMessageStackDepth(e2, Resources.wasEqualTo(decorateToStringValue(fumList), decorateToStringValue(fumList)) + ", but " + Resources.didNotContainInOrderOnlyElements(decorateToStringValue(fumList), "\"FEE\", \"FIE\", \"FOE\", \"FUM\""), fileName, thisLineNumber - 2)
      }
      
      def `should use an explicitly provided Equality` {
        (fumList should (be_== (fumList) and contain inOrderOnly ("FUM", "FOE", "FIE", "FEE"))) (decided by upperCaseStringEquality)
        val e1 = intercept[TestFailedException] {
          (fumList should (be_== (fumList) and contain inOrderOnly ("FEE", "FIE", "FOE", "FUM"))) (decided by upperCaseStringEquality)
        }
        checkMessageStackDepth(e1, Resources.wasEqualTo(decorateToStringValue(fumList), decorateToStringValue(fumList)) + ", but " + Resources.didNotContainInOrderOnlyElements(decorateToStringValue(fumList), "\"FEE\", \"FIE\", \"FOE\", \"FUM\""), fileName, thisLineNumber - 2)
        val e2 = intercept[TestFailedException] {
          (fumList should (be_== (toList) and contain inOrderOnly ("FUM", "FOE", "FIE", "FEE"))) (decided by upperCaseStringEquality)
        }
<<<<<<< HEAD
        checkMessageStackDepth(e2, Resources("wasNotEqualTo", decorateToStringValue(fumList), decorateToStringValue(toList)), fileName, thisLineNumber - 2)
        (fumList should (be_== (fumList) and contain inOrderOnly (" FUM ", " FOE ", " FIE ", " FEE "))) (after being lowerCased and trimmed)
=======
        checkMessageStackDepth(e2, Resources.wasNotEqualTo(decorateToStringValue(fumList), decorateToStringValue(toList)), fileName, thisLineNumber - 2)
        (fumList should (be (fumList) and contain inOrderOnly (" FUM ", " FOE ", " FIE ", " FEE "))) (after being lowerCased and trimmed)
>>>>>>> e8b967b3
      }
      
      def `should throw NotAllowedException with correct stack depth and message when RHS contain duplicated value` {
        val e1 = intercept[exceptions.NotAllowedException] {
          fumList should (be_== (fumList) and contain inOrderOnly ("fee", "fie", "foe", "fie", "fum"))
        }
        e1.failedCodeFileName.get should be (fileName)
        e1.failedCodeLineNumber.get should be (thisLineNumber - 3)
        e1.message should be (Some(Resources.inOrderOnlyDuplicate))
      }
    }

    object `when used with (contain inOrderOnly xx and be xx)` {
      
      def `should do nothing if valid, else throw a TFE with an appropriate error message` {
        fumList should (contain inOrderOnly ("fum", "foe", "fie", "fee") and be_== (fumList))
        val e1 = intercept[TestFailedException] {
          fumList should (contain inOrderOnly ("fum", "foe", "fie", "fee") and be_== (toList))
        }
        checkMessageStackDepth(e1, Resources.containedInOrderOnlyElements(decorateToStringValue(fumList), "\"fum\", \"foe\", \"fie\", \"fee\"") + ", but " + Resources.wasNotEqualTo(decorateToStringValue(fumList), decorateToStringValue(toList)), fileName, thisLineNumber - 2)
        val e2 = intercept[TestFailedException] {
          fumList should (contain inOrderOnly ("fee", "fie", "foe", "fum") and be_== (fumList))
        }
        checkMessageStackDepth(e2, Resources.didNotContainInOrderOnlyElements(decorateToStringValue(fumList), "\"fee\", \"fie\", \"foe\", \"fum\""), fileName, thisLineNumber - 2)
      }
      
      def `should use the implicit Equality in scope` {
        implicit val ise = upperCaseStringEquality
        fumList should (contain inOrderOnly ("FUM", "FOE", "FIE", "FEE") and be_== (fumList))
        val e1 = intercept[TestFailedException] {
          fumList should (contain inOrderOnly ("FEE", "FIE", "FOE", "FUM") and be_== (toList))
        }
        checkMessageStackDepth(e1, Resources.didNotContainInOrderOnlyElements(decorateToStringValue(fumList), "\"FEE\", \"FIE\", \"FOE\", \"FUM\""), fileName, thisLineNumber - 2)
        val e2 = intercept[TestFailedException] {
          fumList should (contain inOrderOnly ("HAPPY", "BIRTHDAY", "TO", "YOU") and (be_== (fumList)))
        }
        checkMessageStackDepth(e2, Resources.didNotContainInOrderOnlyElements(decorateToStringValue(fumList), "\"HAPPY\", \"BIRTHDAY\", \"TO\", \"YOU\""), fileName, thisLineNumber - 2)
      }
      
      def `should use an explicitly provided Equality` {
        (fumList should (contain inOrderOnly ("FUM", "FOE", "FIE", "FEE") and be_== (fumList))) (decided by upperCaseStringEquality)
        val e1 = intercept[TestFailedException] {
          (fumList should (contain inOrderOnly ("FEE", "FIE", "FOE", "FUM") and be_== (fumList))) (decided by upperCaseStringEquality)
        }
        checkMessageStackDepth(e1, Resources.didNotContainInOrderOnlyElements(decorateToStringValue(fumList), "\"FEE\", \"FIE\", \"FOE\", \"FUM\""), fileName, thisLineNumber - 2)
        val e2 = intercept[TestFailedException] {
          (fumList should (contain inOrderOnly ("FUM", "FOE", "FIE", "FEE") and be_== (toList))) (decided by upperCaseStringEquality)
        }
<<<<<<< HEAD
        checkMessageStackDepth(e2, Resources("containedInOrderOnlyElements", decorateToStringValue(fumList), "\"FUM\", \"FOE\", \"FIE\", \"FEE\"") + ", but " + Resources("wasNotEqualTo", decorateToStringValue(fumList), decorateToStringValue(toList)), fileName, thisLineNumber - 2)
        (fumList should (contain inOrderOnly (" FUM ", " FOE ", " FIE ", " FEE ") and be_== (fumList))) (after being lowerCased and trimmed)
=======
        checkMessageStackDepth(e2, Resources.containedInOrderOnlyElements(decorateToStringValue(fumList), "\"FUM\", \"FOE\", \"FIE\", \"FEE\"") + ", but " + Resources.wasNotEqualTo(decorateToStringValue(fumList), decorateToStringValue(toList)), fileName, thisLineNumber - 2)
        (fumList should (contain inOrderOnly (" FUM ", " FOE ", " FIE ", " FEE ") and be (fumList))) (after being lowerCased and trimmed)
>>>>>>> e8b967b3
      }
      
      def `should throw NotAllowedException with correct stack depth and message when RHS contain duplicated value` {
        val e1 = intercept[exceptions.NotAllowedException] {
          fumList should (contain inOrderOnly ("fee", "fie", "foe", "fie", "fum") and be_== (fumList))
        }
        e1.failedCodeFileName.get should be (fileName)
        e1.failedCodeLineNumber.get should be (thisLineNumber - 3)
        e1.message should be (Some(Resources.inOrderOnlyDuplicate))
      }
    }
    
    object `when used with (not contain inOrderOnly xx and not contain inOrderOnly xx)` {
      
      def `should do nothing if valid, else throw a TFE with an appropriate error message` {
        fumList should (not contain inOrderOnly ("fee", "fie", "foe", "fum") and not contain inOrderOnly ("fee", "fie", "foe", "fum"))
        val e1 = intercept[TestFailedException] {
          fumList should (not contain inOrderOnly ("fum", "foe", "fie", "fee") and not contain inOrderOnly ("happy", "birthday", "to", "you"))
        }
        checkMessageStackDepth(e1, Resources.containedInOrderOnlyElements(decorateToStringValue(fumList), "\"fum\", \"foe\", \"fie\", \"fee\""), fileName, thisLineNumber - 2)
        val e2 = intercept[TestFailedException] {
          fumList should (not contain inOrderOnly ("fee", "fie", "foe", "fum") and not contain inOrderOnly ("fum", "foe", "fie", "fee"))
        }
        checkMessageStackDepth(e2, Resources.didNotContainInOrderOnlyElements(decorateToStringValue(fumList), "\"fee\", \"fie\", \"foe\", \"fum\"") + ", but " + Resources.containedInOrderOnlyElements(decorateToStringValue(fumList), "\"fum\", \"foe\", \"fie\", \"fee\""), fileName, thisLineNumber - 2)
      }
      
      def `should use the implicit Equality in scope` {
        implicit val ise = upperCaseStringEquality
        fumList should (not contain inOrderOnly ("FEE", "FIE", "FOE", "FUM") and not contain inOrderOnly ("FEE", "FIE", "FOE", "FUM"))
        val e1 = intercept[TestFailedException] {
          fumList should (not contain inOrderOnly ("FUM", "FOE", "FIE", "FEE") and not contain inOrderOnly ("FEE", "FIE", "FOE", "FUM"))
        }
        checkMessageStackDepth(e1, Resources.containedInOrderOnlyElements(decorateToStringValue(fumList), "\"FUM\", \"FOE\", \"FIE\", \"FEE\""), fileName, thisLineNumber - 2)
        val e2 = intercept[TestFailedException] {
          fumList should (not contain inOrderOnly ("FEE", "FIE", "FOE", "FUM") and (not contain inOrderOnly ("FUM", "FOE", "FIE", "FEE")))
        }
        checkMessageStackDepth(e2, Resources.didNotContainInOrderOnlyElements(decorateToStringValue(fumList), "\"FEE\", \"FIE\", \"FOE\", \"FUM\"") + ", but " + Resources.containedInOrderOnlyElements(decorateToStringValue(fumList), "\"FUM\", \"FOE\", \"FIE\", \"FEE\""), fileName, thisLineNumber - 2)
      }
      
      def `should use an explicitly provided Equality` {
        (fumList should (not contain inOrderOnly ("FEE", "FIE", "FOE", "FUM") and not contain inOrderOnly ("FEE", "FIE", "FOE", "FUM"))) (decided by upperCaseStringEquality, decided by upperCaseStringEquality)
        val e1 = intercept[TestFailedException] {
          (fumList should (not contain inOrderOnly ("FEE", "FIE", "FOE", "FUM") and not contain inOrderOnly ("FUM", "FOE", "FIE", "FEE"))) (decided by upperCaseStringEquality, decided by upperCaseStringEquality)
        }
        checkMessageStackDepth(e1, Resources.didNotContainInOrderOnlyElements(decorateToStringValue(fumList), "\"FEE\", \"FIE\", \"FOE\", \"FUM\"") + ", but " + Resources.containedInOrderOnlyElements(decorateToStringValue(fumList), "\"FUM\", \"FOE\", \"FIE\", \"FEE\""), fileName, thisLineNumber - 2)
        val e2 = intercept[TestFailedException] {
          (fumList should (not contain inOrderOnly ("FUM", "FOE", "FIE", "FEE") and not contain inOrderOnly ("FEE", "FIE", "FOE", "FUM"))) (decided by upperCaseStringEquality, decided by upperCaseStringEquality)
        }
        checkMessageStackDepth(e2, Resources.containedInOrderOnlyElements(decorateToStringValue(fumList), "\"FUM\", \"FOE\", \"FIE\", \"FEE\""), fileName, thisLineNumber - 2)
      }
      
      def `should throw NotAllowedException with correct stack depth and message when RHS contain duplicated value` {
        val e1 = intercept[exceptions.NotAllowedException] {
          fumList should (not contain inOrderOnly ("fee", "fie", "foe", "fie", "fum") and not contain inOrderOnly ("fee", "fie", "foe", "fum"))
        }
        e1.failedCodeFileName.get should be (fileName)
        e1.failedCodeLineNumber.get should be (thisLineNumber - 3)
        e1.message should be (Some(Resources.inOrderOnlyDuplicate))
        
        val e2 = intercept[exceptions.NotAllowedException] {
          fumList should (not contain inOrderOnly ("fee", "fie", "foe", "fum") and not contain inOrderOnly ("fee", "fie", "foe", "fie", "fum"))
        }
        e2.failedCodeFileName.get should be (fileName)
        e2.failedCodeLineNumber.get should be (thisLineNumber - 3)
        e2.message should be (Some(Resources.inOrderOnlyDuplicate))
      }
    }
    
    object `when used with (not equal xx and not contain inOrderOnly xx)` {
      
      def `should do nothing if valid, else throw a TFE with an appropriate error message` {
        fumList should (not equal (toList) and not contain inOrderOnly ("fee", "fie", "foe", "fum"))
        val e1 = intercept[TestFailedException] {
          fumList should (not equal (fumList) and not contain inOrderOnly ("fee", "fie", "foe", "fum"))
        }
        checkMessageStackDepth(e1, Resources.equaled(decorateToStringValue(fumList), decorateToStringValue(fumList)), fileName, thisLineNumber - 2)
        val e2 = intercept[TestFailedException] {
          fumList should (not equal (toList) and not contain inOrderOnly ("fum", "foe", "fie", "fee"))
        }
        checkMessageStackDepth(e2, Resources.didNotEqual(decorateToStringValue(fumList), decorateToStringValue(toList)) + ", but " + Resources.containedInOrderOnlyElements(decorateToStringValue(fumList), "\"fum\", \"foe\", \"fie\", \"fee\""), fileName, thisLineNumber - 2)
      }
      
      def `should use the implicit Equality in scope` {
        implicit val ise = upperCaseStringEquality
        fumList should (not equal (toList) and not contain inOrderOnly ("FEE", "FIE", "FOE", "FUM"))
        val e1 = intercept[TestFailedException] {
          fumList should (not equal (fumList) and not contain inOrderOnly ("FEE", "FIE", "FOE", "FUM"))
        }
        checkMessageStackDepth(e1, Resources.equaled(decorateToStringValue(fumList), decorateToStringValue(fumList)), fileName, thisLineNumber - 2)
        val e2 = intercept[TestFailedException] {
          fumList should (not equal (toList) and (not contain inOrderOnly ("FUM", "FOE", "FIE", "FEE")))
        }
        checkMessageStackDepth(e2, Resources.didNotEqual(decorateToStringValue(fumList), decorateToStringValue(toList)) + ", but " + Resources.containedInOrderOnlyElements(decorateToStringValue(fumList), "\"FUM\", \"FOE\", \"FIE\", \"FEE\""), fileName, thisLineNumber - 2)
      }
      
      def `should use an explicitly provided Equality` {
        (fumList should (not equal (fumList) and not contain inOrderOnly ("FEE", "FIE", "FOE", "FUM"))) (decided by invertedListOfStringEquality, decided by upperCaseStringEquality)
        val e1 = intercept[TestFailedException] {
          (fumList should (not equal (fumList) and not contain inOrderOnly ("FUM", "FOE", "FIE", "FEE"))) (decided by invertedListOfStringEquality, decided by upperCaseStringEquality)
        }
        checkMessageStackDepth(e1, Resources.didNotEqual(decorateToStringValue(fumList), decorateToStringValue(fumList)) + ", but " + Resources.containedInOrderOnlyElements(decorateToStringValue(fumList), "\"FUM\", \"FOE\", \"FIE\", \"FEE\""), fileName, thisLineNumber - 2)
        val e2 = intercept[TestFailedException] {
          (fumList should (not equal (toList) and not contain inOrderOnly ("FEE", "FIE", "FOE", "FUM"))) (decided by invertedListOfStringEquality, decided by upperCaseStringEquality)
        }
        checkMessageStackDepth(e2, Resources.equaled(decorateToStringValue(fumList), decorateToStringValue(toList)), fileName, thisLineNumber - 2)
      }
      
      def `should throw NotAllowedException with correct stack depth and message when RHS contain duplicated value` {
        val e1 = intercept[exceptions.NotAllowedException] {
          fumList should (not equal (toList) and not contain inOrderOnly ("fee", "fie", "foe", "fie", "fum"))
        }
        e1.failedCodeFileName.get should be (fileName)
        e1.failedCodeLineNumber.get should be (thisLineNumber - 3)
        e1.message should be (Some(Resources.inOrderOnlyDuplicate))
      }
    }
    
    object `when used with (not be xx and not contain inOrderOnly xx)` {
      
      def `should do nothing if valid, else throw a TFE with an appropriate error message` {
        fumList should (not be_== (toList) and not contain inOrderOnly ("fee", "fie", "foe", "fum"))
        val e1 = intercept[TestFailedException] {
          fumList should (not be_== (fumList) and not contain inOrderOnly ("fee", "fie", "foe", "fum"))
        }
        checkMessageStackDepth(e1, Resources.wasEqualTo(decorateToStringValue(fumList), decorateToStringValue(fumList)), fileName, thisLineNumber - 2)
        val e2 = intercept[TestFailedException] {
          fumList should (not be_== (toList) and not contain inOrderOnly ("fum", "foe", "fie", "fee"))
        }
        checkMessageStackDepth(e2, Resources.wasNotEqualTo(decorateToStringValue(fumList), decorateToStringValue(toList)) + ", but " + Resources.containedInOrderOnlyElements(decorateToStringValue(fumList), "\"fum\", \"foe\", \"fie\", \"fee\""), fileName, thisLineNumber - 2)
      }
      
      def `should use the implicit Equality in scope` {
        implicit val ise = upperCaseStringEquality
        fumList should (not be_== (toList) and not contain inOrderOnly ("FEE", "FIE", "FOE", "FUM"))
        val e1 = intercept[TestFailedException] {
          fumList should (not be_== (fumList) and not contain inOrderOnly ("FEE", "FIE", "FOE", "FUM"))
        }
        checkMessageStackDepth(e1, Resources.wasEqualTo(decorateToStringValue(fumList), decorateToStringValue(fumList)), fileName, thisLineNumber - 2)
        val e2 = intercept[TestFailedException] {
          fumList should (not be_== (toList) and (not contain inOrderOnly ("FUM", "FOE", "FIE", "FEE")))
        }
        checkMessageStackDepth(e2, Resources.wasNotEqualTo(decorateToStringValue(fumList), decorateToStringValue(toList)) + ", but " + Resources.containedInOrderOnlyElements(decorateToStringValue(fumList), "\"FUM\", \"FOE\", \"FIE\", \"FEE\""), fileName, thisLineNumber - 2)
      }
      
      def `should use an explicitly provided Equality` {
        (fumList should (not be_== (toList) and not contain inOrderOnly ("FEE", "FIE", "FOE", "FUM"))) (decided by upperCaseStringEquality)
        val e1 = intercept[TestFailedException] {
          (fumList should (not be_== (toList) and not contain inOrderOnly ("FUM", "FOE", "FIE", "FEE"))) (decided by upperCaseStringEquality)
        }
        checkMessageStackDepth(e1, Resources.wasNotEqualTo(decorateToStringValue(fumList), decorateToStringValue(toList)) + ", but " + Resources.containedInOrderOnlyElements(decorateToStringValue(fumList), "\"FUM\", \"FOE\", \"FIE\", \"FEE\""), fileName, thisLineNumber - 2)
        val e2 = intercept[TestFailedException] {
          (fumList should (not be_== (fumList) and not contain inOrderOnly ("FEE", "FIE", "FOE", "FUM"))) (decided by upperCaseStringEquality)
        }
        checkMessageStackDepth(e2, Resources.wasEqualTo(decorateToStringValue(fumList), decorateToStringValue(fumList)), fileName, thisLineNumber - 2)
        (fumList should (not contain inOrderOnly (" FEE ", " FIE ", " FOE ", " FUU ") and not contain inOrderOnly (" FEE ", " FIE ", " FOE ", " FUU "))) (after being lowerCased and trimmed, after being lowerCased and trimmed)
      }
      
      def `should throw NotAllowedException with correct stack depth and message when RHS contain duplicated value` {
        val e1 = intercept[exceptions.NotAllowedException] {
          fumList should (not be_== (toList) and not contain inOrderOnly ("fee", "fie", "foe", "fie", "fum"))
        }
        e1.failedCodeFileName.get should be (fileName)
        e1.failedCodeLineNumber.get should be (thisLineNumber - 3)
        e1.message should be (Some(Resources.inOrderOnlyDuplicate))
      }
    }
  }
  
  object `col of Lists` {
    
    val list1s: Vector[List[Int]] = Vector(List(1, 2, 2, 3), List(1, 2, 2, 3), List(1, 2, 2, 3))
    val lists: Vector[List[Int]] = Vector(List(1, 2, 3, 3), List(1, 2, 3, 3), List(2, 3, 4))
    val nils: Vector[List[Int]] = Vector(Nil, Nil, Nil)
    val listsNil: Vector[List[Int]] = Vector(List(1, 2, 3), List(1, 2, 3), Nil)
    val hiLists: Vector[List[String]] = Vector(List("hi", "hello"), List("hi", "hello"), List("hi", "hello"))
    
    def allErrMsg(index: Int, message: String, lineNumber: Int, left: Any): String = 
      "'all' inspection failed, because: \n" +
      "  at index " + index + ", " + message + " (" + fileName + ":" + (lineNumber) + ") \n" +
      "in " + decorateToStringValue(left)
    
    object `used with contain inOrderOnly xx and contain inOrderOnly xx` {
      
      def `should do nothing if valid, else throw a TFE with an appropriate error message` {
        all (list1s) should (contain inOrderOnly (1, 2, 3) and contain inOrderOnly (1, 2, 3))
        atLeast (2, lists) should (contain inOrderOnly (1, 2, 3) and contain inOrderOnly (1, 2, 3))
        atMost (2, lists) should (contain inOrderOnly (1, 2, 3) and contain inOrderOnly (1, 2, 3))
        no (lists) should (contain inOrderOnly (3, 6, 9) and contain inOrderOnly (3, 4, 5))
        no (nils) should (contain inOrderOnly (1, 2, 8) and contain inOrderOnly (1, 3, 4))
        no (listsNil) should (contain inOrderOnly (3, 8, 5) and contain inOrderOnly (3, 4, 5))
        
        val e1 = intercept[TestFailedException] {
          all (lists) should (contain inOrderOnly (1, 2, 3) and contain inOrderOnly (1, 2, 3))
        }
        checkMessageStackDepth(e1, allErrMsg(2, decorateToStringValue(List(2, 3, 4)) + " did not contain only " + "(1, 2, 3)" + " in order", thisLineNumber - 2, lists), fileName, thisLineNumber - 2)
        
        val e2 = intercept[TestFailedException] {
          all (list1s) should (contain inOrderOnly (1, 2, 3) and contain inOrderOnly (1, 3, 4))
        }
        checkMessageStackDepth(e2, allErrMsg(0, decorateToStringValue(List(1, 2, 2, 3)) + " contained only " + "(1, 2, 3)" + " in order" + ", but " + decorateToStringValue(List(1, 2, 2, 3)) + " did not contain only " + "(1, 3, 4)" + " in order", thisLineNumber - 2, list1s), fileName, thisLineNumber - 2)
        
        val e3 = intercept[TestFailedException] {
          all (nils) should (contain inOrderOnly ("hi", "hello") and contain inOrderOnly ("ho", "hey", "howdy"))
        }
        checkMessageStackDepth(e3, allErrMsg(0, decorateToStringValue(nils(0)) + " did not contain only " + "(\"hi\", \"hello\")" + " in order", thisLineNumber - 2, nils), fileName, thisLineNumber - 2)
        
        val e4 = intercept[TestFailedException] {
          all (hiLists) should (contain inOrderOnly ("hi", "hello") and contain inOrderOnly ("hello", "hi"))
        }
        checkMessageStackDepth(e4, allErrMsg(0, decorateToStringValue(List("hi", "hello")) + " contained only " + "(\"hi\", \"hello\")" + " in order" + ", but " + decorateToStringValue(List("hi", "hello")) + " did not contain only " + "(\"hello\", \"hi\")" + " in order", thisLineNumber - 2, hiLists), fileName, thisLineNumber - 2)
      }
      
      def `should use the implicit Equality in scope` {
        implicit val ise = upperCaseStringEquality
        
        all (hiLists) should (contain inOrderOnly ("HI", "HELLO") and contain inOrderOnly ("HI", "HELLO"))
        
        val e1 = intercept[TestFailedException] {
          all (hiLists) should (contain inOrderOnly ("HO", "HELLO") and contain inOrderOnly ("HI", "HELLO"))
        }
        checkMessageStackDepth(e1, allErrMsg(0, decorateToStringValue(List("hi", "hello")) + " did not contain only " + "(\"HO\", \"HELLO\")" + " in order", thisLineNumber - 2, hiLists), fileName, thisLineNumber - 2)
        
        val e2 = intercept[TestFailedException] {
          all (hiLists) should (contain inOrderOnly ("HI", "HELLO") and contain inOrderOnly ("HELLO", "HI"))
        }
        checkMessageStackDepth(e2, allErrMsg(0, decorateToStringValue(List("hi", "hello")) + " contained only " + "(\"HI\", \"HELLO\")" + " in order" + ", but " + decorateToStringValue(List("hi", "hello")) + " did not contain only " + "(\"HELLO\", \"HI\")" + " in order", thisLineNumber - 2, hiLists), fileName, thisLineNumber - 2)
      }

      def `should use an explicitly provided Equality` {
        (all (hiLists) should (contain inOrderOnly ("HI", "HELLO") and contain inOrderOnly ("HI", "HELLO"))) (decided by upperCaseStringEquality, decided by upperCaseStringEquality)
        val e1 = intercept[TestFailedException] {
          (all (hiLists) should (contain inOrderOnly ("HO", "HELLO") and contain inOrderOnly ("HI", "HELLO"))) (decided by upperCaseStringEquality, decided by upperCaseStringEquality)
        }
        checkMessageStackDepth(e1, allErrMsg(0, decorateToStringValue(List("hi", "hello")) + " did not contain only " + "(\"HO\", \"HELLO\")" + " in order", thisLineNumber - 2, hiLists), fileName, thisLineNumber - 2)
        
        val e2 = intercept[TestFailedException] {
          (all (hiLists) should (contain inOrderOnly ("HI", "HELLO") and contain inOrderOnly ("HELLO", "HI"))) (decided by upperCaseStringEquality, decided by upperCaseStringEquality)
        }
        checkMessageStackDepth(e2, allErrMsg(0, decorateToStringValue(List("hi", "hello")) + " contained only " + "(\"HI\", \"HELLO\")" + " in order" + ", but " + decorateToStringValue(List("hi", "hello")) + " did not contain only " + "(\"HELLO\", \"HI\")" + " in order", thisLineNumber - 2, hiLists), fileName, thisLineNumber - 2)
      }
      
      def `should throw NotAllowedException with correct stack depth and message when RHS contain duplicated value` {
        val e1 = intercept[exceptions.NotAllowedException] {
          all (list1s) should (contain inOrderOnly (1, 2, 2, 3) and contain inOrderOnly (1, 2, 3))
        }
        e1.failedCodeFileName.get should be (fileName)
        e1.failedCodeLineNumber.get should be (thisLineNumber - 3)
        e1.message should be (Some(Resources.inOrderOnlyDuplicate))
        
        val e2 = intercept[exceptions.NotAllowedException] {
          all (list1s) should (contain inOrderOnly (1, 2, 3) and contain inOrderOnly (1, 2, 2, 3))
        }
        e2.failedCodeFileName.get should be (fileName)
        e2.failedCodeLineNumber.get should be (thisLineNumber - 3)
        e2.message should be (Some(Resources.inOrderOnlyDuplicate))
      }
    }

    object `when used with (be xx and contain inOrderOnly xx)` {
      
      def `should do nothing if valid, else throw a TFE with an appropriate error message` {
        all (list1s) should (be_== (List(1, 2, 2, 3)) and contain inOrderOnly (1, 2, 3))
        atLeast (2, lists) should (be_== (List(1, 2, 3, 3)) and contain inOrderOnly (1, 2, 3))
        atMost (2, lists) should (be_== (List(3, 2, 1)) and contain inOrderOnly (1, 2, 3))
        no (lists) should (be_== (List(3, 6, 9)) and contain inOrderOnly (3, 4, 5))
        no (nils) should (be_== (List(1, 6, 8)) and contain inOrderOnly (1, 3, 4))
        no (listsNil) should (be_== (List(2, 6, 8)) and contain inOrderOnly (3, 4, 5))
        
        val e1 = intercept[TestFailedException] {
          all (lists) should (be_== (List(1, 2, 3, 3)) and contain inOrderOnly (1, 2, 3))
        }
        checkMessageStackDepth(e1, allErrMsg(2, decorateToStringValue(List(2, 3, 4)) + " was not equal to " + decorateToStringValue(List(1, 2, 3, 3)), thisLineNumber - 2, lists), fileName, thisLineNumber - 2)
        
        val e2 = intercept[TestFailedException] {
          all (list1s) should (be_== (List(1, 2, 2, 3)) and contain inOrderOnly (2, 3, 8))
        }
        checkMessageStackDepth(e2, allErrMsg(0, decorateToStringValue(List(1, 2, 2, 3)) + " was equal to " + decorateToStringValue(List(1, 2, 2, 3)) + ", but " + decorateToStringValue(List(1, 2, 2, 3)) + " did not contain only " + "(2, 3, 8)" + " in order", thisLineNumber - 2, list1s), fileName, thisLineNumber - 2)
        
        val e3 = intercept[TestFailedException] {
          all (nils) should (be_== (List("hey")) and contain inOrderOnly ("hi", "hello"))
        }
        checkMessageStackDepth(e3, allErrMsg(0, decorateToStringValue(nils(0)) + " was not equal to " + decorateToStringValue(List("hey")), thisLineNumber - 2, nils), fileName, thisLineNumber - 2)
        
        val e4 = intercept[TestFailedException] {
          all (hiLists) should (be_== (List("hi", "hello")) and contain inOrderOnly ("hello", "hi"))
        }
        checkMessageStackDepth(e4, allErrMsg(0, decorateToStringValue(List("hi", "hello")) + " was equal to " + decorateToStringValue(List("hi", "hello")) + ", but " + decorateToStringValue(List("hi", "hello")) + " did not contain only " + "(\"hello\", \"hi\")" + " in order", thisLineNumber - 2, hiLists), fileName, thisLineNumber - 2)
        
        val e5 = intercept[TestFailedException] {
          all (listsNil) should (be_== (List(1, 2, 3)) and contain inOrderOnly (1, 2, 3))
        }
        checkMessageStackDepth(e5, allErrMsg(2, decorateToStringValue(listsNil(2)) + " was not equal to " + decorateToStringValue(List(1, 2, 3)), thisLineNumber - 2, listsNil), fileName, thisLineNumber - 2)
        
        val e6 = intercept[TestFailedException] {
          all (list1s) should (be_== (List(1, 2, 2, 3)) and contain inOrderOnly (2, 3, 8))
        }
        checkMessageStackDepth(e6, allErrMsg(0, decorateToStringValue(List(1, 2, 2, 3)) + " was equal to " + decorateToStringValue(List(1, 2, 2, 3)) + ", but " + decorateToStringValue(List(1, 2, 2, 3)) + " did not contain only " + "(2, 3, 8)" + " in order", thisLineNumber - 2, list1s), fileName, thisLineNumber - 2)
      }
      
      def `should use the implicit Equality in scope` {
        implicit val ise = upperCaseStringEquality
        
        all (hiLists) should (be_== (List("hi", "hello")) and contain inOrderOnly ("HI", "HELLO"))
        
        val e1 = intercept[TestFailedException] {
          all (hiLists) should (be_== (List("HI", "HELLO")) and contain inOrderOnly ("HI", "HELLO"))
        }
        checkMessageStackDepth(e1, allErrMsg(0, decorateToStringValue(List("hi", "hello")) + " was not equal to " + decorateToStringValue(List("HI", "HELLO")), thisLineNumber - 2, hiLists), fileName, thisLineNumber - 2)
        
        val e2 = intercept[TestFailedException] {
          all (hiLists) should (be_== (List("hi", "hello")) and contain inOrderOnly ("HELLO", "HI"))
        }
        checkMessageStackDepth(e2, allErrMsg(0, decorateToStringValue(List("hi", "hello")) + " was equal to " + decorateToStringValue(List("hi", "hello")) + ", but " + decorateToStringValue(List("hi", "hello")) + " did not contain only " + "(\"HELLO\", \"HI\")" + " in order", thisLineNumber - 2, hiLists), fileName, thisLineNumber - 2)
      }
      
      def `should use an explicitly provided Equality` {
        (all (hiLists) should (be_== (List("hi", "hello")) and contain inOrderOnly ("HI", "HELLO"))) (decided by upperCaseStringEquality)
        val e1 = intercept[TestFailedException] {
          (all (hiLists) should (be_== (List("HI", "HELLO")) and contain inOrderOnly ("HI", "HELLO"))) (decided by upperCaseStringEquality)
        }
        checkMessageStackDepth(e1, allErrMsg(0, decorateToStringValue(List("hi", "hello")) + " was not equal to " + decorateToStringValue(List("HI", "HELLO")), thisLineNumber - 2, hiLists), fileName, thisLineNumber - 2)
        
        val e2 = intercept[TestFailedException] {
          (all (hiLists) should (be_== (List("hi", "hello")) and contain inOrderOnly ("HELLO", "HI"))) (decided by upperCaseStringEquality)
        }
        checkMessageStackDepth(e2, allErrMsg(0, decorateToStringValue(List("hi", "hello")) + " was equal to " + decorateToStringValue(List("hi", "hello")) + ", but " + decorateToStringValue(List("hi", "hello")) + " did not contain only " + "(\"HELLO\", \"HI\")" + " in order", thisLineNumber - 2, hiLists), fileName, thisLineNumber - 2)
      }
      
      def `should throw NotAllowedException with correct stack depth and message when RHS contain duplicated value` {
        val e1 = intercept[exceptions.NotAllowedException] {
          all (list1s) should (be_== (List(1, 2, 2, 3)) and contain inOrderOnly (1, 2, 2, 3))
        }
        e1.failedCodeFileName.get should be (fileName)
        e1.failedCodeLineNumber.get should be (thisLineNumber - 3)
        e1.message should be (Some(Resources.inOrderOnlyDuplicate))
      }
    }

    object `when used with (not contain inOrderOnly xx and not contain inOrderOnly xx)` {

      def `should do nothing if valid, else throw a TFE with an appropriate error message` {
        all (list1s) should (not contain inOrderOnly (3, 2, 8) and not contain inOrderOnly (8, 3, 4))
        atLeast (2, lists) should (not contain inOrderOnly (3, 8, 5) and not contain inOrderOnly (8, 3, 4))
        atMost (2, lists) should (not contain inOrderOnly (2, 4, 3) and contain inOrderOnly (2, 3, 4))
        no (list1s) should (not contain inOrderOnly (1, 2, 3) and not contain inOrderOnly (1, 2, 3))
        
        val e1 = intercept[TestFailedException] {
          all (lists) should (not contain inOrderOnly (2, 3, 4) and not contain inOrderOnly (8, 3, 4))
        }
        checkMessageStackDepth(e1, allErrMsg(2, decorateToStringValue(List(2, 3, 4)) + " contained only " + "(2, 3, 4)" + " in order", thisLineNumber - 2, lists), fileName, thisLineNumber - 2)
        
        val e2 = intercept[TestFailedException] {
          all (lists) should (not contain inOrderOnly (3, 6, 8) and not contain inOrderOnly (2, 3, 4))
        }
        checkMessageStackDepth(e2, allErrMsg(2, decorateToStringValue(List(2, 3, 4)) + " did not contain only " + "(3, 6, 8)" + " in order" + ", but " + decorateToStringValue(List(2, 3, 4)) + " contained only " + "(2, 3, 4)" + " in order", thisLineNumber - 2, lists), fileName, thisLineNumber - 2)
        
        val e3 = intercept[TestFailedException] {
          all (hiLists) should (not contain inOrderOnly ("hi", "hello") and not contain inOrderOnly ("ho", "hey", "howdy"))
        }
        checkMessageStackDepth(e3, allErrMsg(0, decorateToStringValue(List("hi", "hello")) + " contained only " + "(\"hi\", \"hello\")" + " in order", thisLineNumber - 2, hiLists), fileName, thisLineNumber - 2)
        
        val e4 = intercept[TestFailedException] {
          all (hiLists) should (not contain inOrderOnly ("ho", "hey", "howdy") and not contain inOrderOnly ("hi", "hello"))
        }
        checkMessageStackDepth(e4, allErrMsg(0, decorateToStringValue(List("hi", "hello")) + " did not contain only " + "(\"ho\", \"hey\", \"howdy\")" + " in order" + ", but " + decorateToStringValue(List("hi", "hello")) + " contained only " + "(\"hi\", \"hello\")" + " in order", thisLineNumber - 2, hiLists), fileName, thisLineNumber - 2)
      }
      
      def `should use the implicit Equality in scope` {
        implicit val ise = upperCaseStringEquality
        
        all (hiLists) should (not contain inOrderOnly ("HELLO", "HI") and not contain inOrderOnly ("HELLO", "HO"))
        
        val e1 = intercept[TestFailedException] {
          all (hiLists) should (not contain inOrderOnly ("HI", "HELLO") and not contain inOrderOnly ("HO", "HE"))
        }
        checkMessageStackDepth(e1, allErrMsg(0, decorateToStringValue(List("hi", "hello")) + " contained only " + "(\"HI\", \"HELLO\")" + " in order", thisLineNumber - 2, hiLists), fileName, thisLineNumber - 2)
        
        val e2 = intercept[TestFailedException] {
          all (hiLists) should (not contain inOrderOnly ("HELLO", "HI") and not contain inOrderOnly ("HI", "HELLO"))
        }
        checkMessageStackDepth(e2, allErrMsg(0, decorateToStringValue(List("hi", "hello")) + " did not contain only " + "(\"HELLO\", \"HI\")" + " in order" + ", but " + decorateToStringValue(List("hi", "hello")) + " contained only " + "(\"HI\", \"HELLO\")" + " in order", thisLineNumber - 2, hiLists), fileName, thisLineNumber - 2)
      }
      
      def `should use an explicitly provided Equality` {
        (all (hiLists) should (not contain inOrderOnly ("HELLO", "HI") and not contain inOrderOnly ("HELLO", "HO"))) (decided by upperCaseStringEquality, decided by upperCaseStringEquality)
        val e1 = intercept[TestFailedException] {
          (all (hiLists) should (not contain inOrderOnly ("HI", "HELLO") and not contain inOrderOnly ("HO", "HE"))) (decided by upperCaseStringEquality, decided by upperCaseStringEquality)
        }
        checkMessageStackDepth(e1, allErrMsg(0, decorateToStringValue(List("hi", "hello")) + " contained only " + "(\"HI\", \"HELLO\")" + " in order", thisLineNumber - 2, hiLists), fileName, thisLineNumber - 2)
        
        val e2 = intercept[TestFailedException] {
          (all (hiLists) should (not contain inOrderOnly ("HELLO", "HI") and not contain inOrderOnly ("HI", "HELLO"))) (decided by upperCaseStringEquality, decided by upperCaseStringEquality)
        }
        checkMessageStackDepth(e2, allErrMsg(0, decorateToStringValue(List("hi", "hello")) + " did not contain only " + "(\"HELLO\", \"HI\")" + " in order" + ", but " + decorateToStringValue(List("hi", "hello")) + " contained only " + "(\"HI\", \"HELLO\")" + " in order", thisLineNumber - 2, hiLists), fileName, thisLineNumber - 2)
      }
      
      def `should throw NotAllowedException with correct stack depth and message when RHS contain duplicated value` {
        val e1 = intercept[exceptions.NotAllowedException] {
          all (list1s) should (not contain inOrderOnly (1, 2, 2, 3) and not contain inOrderOnly (8, 3, 4))
        }
        e1.failedCodeFileName.get should be (fileName)
        e1.failedCodeLineNumber.get should be (thisLineNumber - 3)
        e1.message should be (Some(Resources.inOrderOnlyDuplicate))
        
        val e2 = intercept[exceptions.NotAllowedException] {
          all (list1s) should (not contain inOrderOnly (8, 3, 4) and not contain inOrderOnly (1, 2, 2, 3))
        }
        e2.failedCodeFileName.get should be (fileName)
        e2.failedCodeLineNumber.get should be (thisLineNumber - 3)
        e2.message should be (Some(Resources.inOrderOnlyDuplicate))
      }
    }
    
    object `when used with (not be xx and not contain inOrderOnly xx)` {
      
      def `should do nothing if valid, else throw a TFE with an appropriate error message` {
        all (list1s) should (not be_== (List(2)) and not contain inOrderOnly (8, 3, 4))
        atLeast (2, lists) should (not be_== (List(3)) and not contain inOrderOnly (8, 3, 4))
        atMost (2, lists) should (not be_== (List(2, 3, 4)) and not contain inOrderOnly (2, 3, 4))
        no (list1s) should (not be_== (List(1, 2, 2, 3)) and not contain inOrderOnly (1, 2, 3))
        
        val e1 = intercept[TestFailedException] {
          all (lists) should (not be_== (List(2, 3, 4)) and not contain inOrderOnly (8, 3, 4))
        }
        checkMessageStackDepth(e1, allErrMsg(2, decorateToStringValue(List(2, 3, 4)) + " was equal to " + decorateToStringValue(List(2, 3, 4)), thisLineNumber - 2, lists), fileName, thisLineNumber - 2)
        
        val e2 = intercept[TestFailedException] {
          all (lists) should (not be_== (List(3)) and not contain inOrderOnly (2, 3, 4))
        }
        checkMessageStackDepth(e2, allErrMsg(2, decorateToStringValue(List(2, 3, 4)) + " was not equal to " + decorateToStringValue(List(3)) + ", but " + decorateToStringValue(List(2, 3, 4)) + " contained only " + "(2, 3, 4)" + " in order", thisLineNumber - 2, lists), fileName, thisLineNumber - 2)
        
        val e3 = intercept[TestFailedException] {
          all (hiLists) should (not be_== (List("hi", "hello")) and not contain inOrderOnly ("ho", "hey", "howdy"))
        }
        checkMessageStackDepth(e3, allErrMsg(0, decorateToStringValue(List("hi", "hello")) + " was equal to " + decorateToStringValue(List("hi", "hello")), thisLineNumber - 2, hiLists), fileName, thisLineNumber - 2)
        
        val e4 = intercept[TestFailedException] {
          all (hiLists) should (not be_== (List("ho")) and not contain inOrderOnly ("hi", "hello"))
        }
        checkMessageStackDepth(e4, allErrMsg(0, decorateToStringValue(List("hi", "hello")) + " was not equal to " + decorateToStringValue(List("ho")) + ", but " + decorateToStringValue(List("hi", "hello")) + " contained only " + "(\"hi\", \"hello\")" + " in order", thisLineNumber - 2, hiLists), fileName, thisLineNumber - 2)
      }
      
      def `should use the implicit Equality in scope` {
        implicit val ise = upperCaseStringEquality
        
        all (hiLists) should (not be_== (List("ho")) and not contain inOrderOnly ("HO", "HELLO"))
        
        val e1 = intercept[TestFailedException] {
          all (hiLists) should (not be_== (List("hi", "hello")) and not contain inOrderOnly ("HELLO", "HI"))
        }
        checkMessageStackDepth(e1, allErrMsg(0, decorateToStringValue(List("hi", "hello")) + " was equal to " + decorateToStringValue(List("hi", "hello")), thisLineNumber - 2, hiLists), fileName, thisLineNumber - 2)
        
        val e2 = intercept[TestFailedException] {
          all (hiLists) should (not be_== (List("ho")) and not contain inOrderOnly ("HI", "HELLO"))
        }
        checkMessageStackDepth(e2, allErrMsg(0, decorateToStringValue(List("hi", "hello")) + " was not equal to " + decorateToStringValue(List("ho")) + ", but " + decorateToStringValue(List("hi", "hello")) + " contained only " + "(\"HI\", \"HELLO\")" + " in order", thisLineNumber - 2, hiLists), fileName, thisLineNumber - 2)
      }
      
      def `should use an explicitly provided Equality` {
        (all (hiLists) should (not be_== (List("ho")) and not contain inOrderOnly ("HO", "HELLO"))) (decided by upperCaseStringEquality)
        val e1 = intercept[TestFailedException] {
          (all (hiLists) should (not be_== (List("hi", "hello")) and not contain inOrderOnly ("HELLO", "HI"))) (decided by upperCaseStringEquality)
        }
        checkMessageStackDepth(e1, allErrMsg(0, decorateToStringValue(List("hi", "hello")) + " was equal to " + decorateToStringValue(List("hi", "hello")), thisLineNumber - 2, hiLists), fileName, thisLineNumber - 2)
        
        val e2 = intercept[TestFailedException] {
          (all (hiLists) should (not be_== (List("ho")) and not contain inOrderOnly ("HI", "HELLO"))) (decided by upperCaseStringEquality)
        }
        checkMessageStackDepth(e2, allErrMsg(0, decorateToStringValue(List("hi", "hello")) + " was not equal to " + decorateToStringValue(List("ho")) + ", but " + decorateToStringValue(List("hi", "hello")) + " contained only " + "(\"HI\", \"HELLO\")" + " in order", thisLineNumber - 2, hiLists), fileName, thisLineNumber - 2)
      }
      
      def `should throw NotAllowedException with correct stack depth and message when RHS contain duplicated value` {
        val e1 = intercept[exceptions.NotAllowedException] {
          all (list1s) should (not be_== (List(2)) and not contain inOrderOnly (1, 2, 2, 3))
        }
        e1.failedCodeFileName.get should be (fileName)
        e1.failedCodeLineNumber.get should be (thisLineNumber - 3)
        e1.message should be (Some(Resources.inOrderOnlyDuplicate))
      }
    }
  }
}<|MERGE_RESOLUTION|>--- conflicted
+++ resolved
@@ -207,13 +207,8 @@
         val e2 = intercept[TestFailedException] {
           (fumList should (be_== (toList) and contain inOrderOnly ("FUM", "FOE", "FIE", "FEE"))) (decided by upperCaseStringEquality)
         }
-<<<<<<< HEAD
-        checkMessageStackDepth(e2, Resources("wasNotEqualTo", decorateToStringValue(fumList), decorateToStringValue(toList)), fileName, thisLineNumber - 2)
+        checkMessageStackDepth(e2, Resources.wasNotEqualTo(decorateToStringValue(fumList), decorateToStringValue(toList)), fileName, thisLineNumber - 2)
         (fumList should (be_== (fumList) and contain inOrderOnly (" FUM ", " FOE ", " FIE ", " FEE "))) (after being lowerCased and trimmed)
-=======
-        checkMessageStackDepth(e2, Resources.wasNotEqualTo(decorateToStringValue(fumList), decorateToStringValue(toList)), fileName, thisLineNumber - 2)
-        (fumList should (be (fumList) and contain inOrderOnly (" FUM ", " FOE ", " FIE ", " FEE "))) (after being lowerCased and trimmed)
->>>>>>> e8b967b3
       }
       
       def `should throw NotAllowedException with correct stack depth and message when RHS contain duplicated value` {
@@ -262,13 +257,8 @@
         val e2 = intercept[TestFailedException] {
           (fumList should (contain inOrderOnly ("FUM", "FOE", "FIE", "FEE") and be_== (toList))) (decided by upperCaseStringEquality)
         }
-<<<<<<< HEAD
-        checkMessageStackDepth(e2, Resources("containedInOrderOnlyElements", decorateToStringValue(fumList), "\"FUM\", \"FOE\", \"FIE\", \"FEE\"") + ", but " + Resources("wasNotEqualTo", decorateToStringValue(fumList), decorateToStringValue(toList)), fileName, thisLineNumber - 2)
+        checkMessageStackDepth(e2, Resources.containedInOrderOnlyElements(decorateToStringValue(fumList), "\"FUM\", \"FOE\", \"FIE\", \"FEE\"") + ", but " + Resources.wasNotEqualTo(decorateToStringValue(fumList), decorateToStringValue(toList)), fileName, thisLineNumber - 2)
         (fumList should (contain inOrderOnly (" FUM ", " FOE ", " FIE ", " FEE ") and be_== (fumList))) (after being lowerCased and trimmed)
-=======
-        checkMessageStackDepth(e2, Resources.containedInOrderOnlyElements(decorateToStringValue(fumList), "\"FUM\", \"FOE\", \"FIE\", \"FEE\"") + ", but " + Resources.wasNotEqualTo(decorateToStringValue(fumList), decorateToStringValue(toList)), fileName, thisLineNumber - 2)
-        (fumList should (contain inOrderOnly (" FUM ", " FOE ", " FIE ", " FEE ") and be (fumList))) (after being lowerCased and trimmed)
->>>>>>> e8b967b3
       }
       
       def `should throw NotAllowedException with correct stack depth and message when RHS contain duplicated value` {
