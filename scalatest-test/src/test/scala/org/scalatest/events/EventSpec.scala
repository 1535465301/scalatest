--- conflicted
+++ resolved
@@ -99,13 +99,7 @@
   }
 */
 
-<<<<<<< HEAD
 // SKIP-SCALATESTNATIVE-START
-  import spray.json._
-  import DefaultJsonProtocol._
-
-=======
->>>>>>> 0126c6c0
   /*def getField[T](json: Json, key: String)(implicit d: Decoder[T]): T =
     json.hcursor.downField(key).as[T] match {
       case Right(t) => t
@@ -1192,10 +1186,6 @@
       assert((jsObj \ "timeStamp").get.value.toString.nonEmpty)
     }
   }
-<<<<<<< HEAD
 // SKIP-SCALATESTNATIVE-END
 }
-=======
-}
-// SKIP-SCALATESTJS-END
->>>>>>> 0126c6c0
+// SKIP-SCALATESTJS-END