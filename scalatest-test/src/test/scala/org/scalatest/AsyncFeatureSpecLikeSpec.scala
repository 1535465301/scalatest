--- conflicted
+++ resolved
@@ -471,7 +471,6 @@
       assert(rep.testSucceededEventsReceived(2).testName == "Scenario: test 3")
     }
 
-<<<<<<< HEAD
     it("should send an InfoProvided event for an info in main spec body") {
       class MySuite extends AsyncFeatureSpecLike  {
         info(
@@ -599,7 +598,7 @@
     }
 
     it("should send a NoteProvided event for a note in feature body") {
-      class MySuite extends AsyncFeatureSpecLike  {
+      class MySuite extends AsyncFeatureSpecLike {
 
         //SCALATESTJS-ONLY implicit override def executionContext = scala.scalajs.concurrent.JSExecutionContext.Implicits.runNow
 
@@ -608,13 +607,25 @@
             "hi there"
           )
 
-          scenario("test 1") { succeed }
-        }
-      }
-      val suite = new MySuite
-      val reporter = new EventRecordingReporter
-      val status = suite.run(None, Args(reporter))
-=======
+          scenario("test 1") {
+            succeed
+          }
+        }
+      }
+      val suite = new MySuite
+      val reporter = new EventRecordingReporter
+      val status = suite.run(None, Args(reporter))
+
+      // SKIP-SCALATESTJS-START
+      status.waitUntilCompleted()
+      // SKIP-SCALATESTJS-END
+
+      val noteList = reporter.noteProvidedEventsReceived
+
+      assert(noteList.size == 1)
+      assert(noteList(0).message == "hi there")
+    }
+
     it("should report as failed test when non-fatal exception is thrown from scenario body") {
 
       class ExampleSpec extends AsyncFeatureSpecLike {
@@ -638,104 +649,7 @@
       val rep = new EventRecordingReporter
       val suite = new ExampleSpec
       val status = suite.run(None, Args(reporter = rep))
->>>>>>> 3f491bb9
-      // SKIP-SCALATESTJS-START
-      status.waitUntilCompleted()
-      // SKIP-SCALATESTJS-END
-
-<<<<<<< HEAD
-      val noteList = reporter.noteProvidedEventsReceived
-
-      assert(noteList.size == 1)
-      assert(noteList(0).message == "hi there")
-    }
-
-    it("should send a NoteProvided event for a note in scenario body") {
-      class MySuite extends AsyncFeatureSpecLike  {
-
-        //SCALATESTJS-ONLY implicit override def executionContext = scala.scalajs.concurrent.JSExecutionContext.Implicits.runNow
-
-        feature("test feature") {
-          scenario("test 1") {
-            note("hi there")
-            succeed
-          }
-        }
-      }
-      val suite = new MySuite
-      val reporter = new EventRecordingReporter
-      val status = suite.run(None, Args(reporter))
-      // SKIP-SCALATESTJS-START
-      status.waitUntilCompleted()
-      // SKIP-SCALATESTJS-END
-
-      val noteList = reporter.noteProvidedEventsReceived
-      assert(noteList.size == 1)
-      assert(noteList(0).message == "hi there")
-    }
-
-    it("should send a NoteProvided event for a note in Future returned by scenario body") {
-      class MySuite extends AsyncFeatureSpecLike  {
-
-        //SCALATESTJS-ONLY implicit override def executionContext = scala.scalajs.concurrent.JSExecutionContext.Implicits.runNow
-
-        feature("test feature") {
-          scenario("test 1") {
-            Future {
-              note("hi there")
-              succeed
-            }
-          }
-        }
-      }
-      val suite = new MySuite
-      val reporter = new EventRecordingReporter
-      val status = suite.run(None, Args(reporter))
-      // SKIP-SCALATESTJS-START
-      status.waitUntilCompleted()
-      // SKIP-SCALATESTJS-END
-
-      val noteList = reporter.noteProvidedEventsReceived
-      assert(noteList.size == 1)
-      assert(noteList(0).message == "hi there")
-    }
-
-    it("should send an AlertProvided event for an alert in main spec body") {
-      class MySuite extends AsyncFeatureSpecLike  {
-        alert(
-          "hi there"
-        )
-      }
-      val suite = new MySuite
-      val reporter = new EventRecordingReporter
-      val status = suite.run(None, Args(reporter))
-      // SKIP-SCALATESTJS-START
-      status.waitUntilCompleted()
-      // SKIP-SCALATESTJS-END
-
-      val alertList = reporter.alertProvidedEventsReceived
-
-      assert(alertList.size == 1)
-      assert(alertList(0).message == "hi there")
-    }
-
-    it("should send an AlertProvided event for an alert in feature body") {
-      class MySuite extends AsyncFeatureSpecLike  {
-
-        //SCALATESTJS-ONLY implicit override def executionContext = scala.scalajs.concurrent.JSExecutionContext.Implicits.runNow
-
-        feature("test feature") {
-          alert(
-            "hi there"
-          )
-
-          scenario("test 1") { succeed }
-        }
-      }
-      val suite = new MySuite
-      val reporter = new EventRecordingReporter
-      val status = suite.run(None, Args(reporter))
-=======
+
       assert(rep.testStartingEventsReceived.length == 3)
       assert(rep.testStartingEventsReceived(0).testName == "Scenario: test 1")
       assert(rep.testStartingEventsReceived(1).testName == "Scenario: test 2")
@@ -745,7 +659,102 @@
       assert(rep.testSucceededEventsReceived(1).testName == "Scenario: test 3")
       assert(rep.testFailedEventsReceived.length == 1)
       assert(rep.testFailedEventsReceived(0).testName == "Scenario: test 2")
-
+    }
+
+    it("should send a NoteProvided event for a note in scenario body") {
+      class MySuite extends AsyncFeatureSpecLike  {
+
+        //SCALATESTJS-ONLY implicit override def executionContext = scala.scalajs.concurrent.JSExecutionContext.Implicits.runNow
+
+        feature("test feature") {
+          scenario("test 1") {
+            note("hi there")
+            succeed
+          }
+        }
+      }
+      val suite = new MySuite
+      val reporter = new EventRecordingReporter
+      val status = suite.run(None, Args(reporter))
+      // SKIP-SCALATESTJS-START
+      status.waitUntilCompleted()
+      // SKIP-SCALATESTJS-END
+
+      val noteList = reporter.noteProvidedEventsReceived
+      assert(noteList.size == 1)
+      assert(noteList(0).message == "hi there")
+    }
+
+    it("should send a NoteProvided event for a note in Future returned by scenario body") {
+      class MySuite extends AsyncFeatureSpecLike  {
+
+        //SCALATESTJS-ONLY implicit override def executionContext = scala.scalajs.concurrent.JSExecutionContext.Implicits.runNow
+
+        feature("test feature") {
+          scenario("test 1") {
+            Future {
+              note("hi there")
+              succeed
+            }
+          }
+        }
+      }
+      val suite = new MySuite
+      val reporter = new EventRecordingReporter
+      val status = suite.run(None, Args(reporter))
+      // SKIP-SCALATESTJS-START
+      status.waitUntilCompleted()
+      // SKIP-SCALATESTJS-END
+
+      val noteList = reporter.noteProvidedEventsReceived
+      assert(noteList.size == 1)
+      assert(noteList(0).message == "hi there")
+    }
+
+    it("should send an AlertProvided event for an alert in main spec body") {
+      class MySuite extends AsyncFeatureSpecLike  {
+        alert(
+          "hi there"
+        )
+      }
+      val suite = new MySuite
+      val reporter = new EventRecordingReporter
+      val status = suite.run(None, Args(reporter))
+      // SKIP-SCALATESTJS-START
+      status.waitUntilCompleted()
+      // SKIP-SCALATESTJS-END
+
+      val alertList = reporter.alertProvidedEventsReceived
+
+      assert(alertList.size == 1)
+      assert(alertList(0).message == "hi there")
+    }
+
+    it("should send an AlertProvided event for an alert in feature body") {
+      class MySuite extends AsyncFeatureSpecLike  {
+
+        //SCALATESTJS-ONLY implicit override def executionContext = scala.scalajs.concurrent.JSExecutionContext.Implicits.runNow
+
+        feature("test feature") {
+          alert(
+            "hi there"
+          )
+
+          scenario("test 1") { succeed }
+        }
+      }
+      val suite = new MySuite
+      val reporter = new EventRecordingReporter
+      val status = suite.run(None, Args(reporter))
+
+      // SKIP-SCALATESTJS-START
+      status.waitUntilCompleted()
+      // SKIP-SCALATESTJS-END
+
+      val alertList = reporter.alertProvidedEventsReceived
+
+      assert(alertList.size == 1)
+      assert(alertList(0).message == "hi there")
     }
 
     it("should report as failed test when non-fatal exception is thrown from Future returned by scenario body") {
@@ -773,177 +782,7 @@
       val rep = new EventRecordingReporter
       val suite = new ExampleSpec
       val status = suite.run(None, Args(reporter = rep))
->>>>>>> 3f491bb9
-      // SKIP-SCALATESTJS-START
-      status.waitUntilCompleted()
-      // SKIP-SCALATESTJS-END
-
-<<<<<<< HEAD
-      val alertList = reporter.alertProvidedEventsReceived
-
-      assert(alertList.size == 1)
-      assert(alertList(0).message == "hi there")
-    }
-
-    it("should send an AlertProvided event for an alert in scenario body") {
-      class MySuite extends AsyncFeatureSpecLike  {
-
-        //SCALATESTJS-ONLY implicit override def executionContext = scala.scalajs.concurrent.JSExecutionContext.Implicits.runNow
-
-        feature("test feature") {
-          scenario("test 1") {
-            alert("hi there")
-            succeed
-          }
-        }
-      }
-      val suite = new MySuite
-      val reporter = new EventRecordingReporter
-      val status = suite.run(None, Args(reporter))
-      // SKIP-SCALATESTJS-START
-      status.waitUntilCompleted()
-      // SKIP-SCALATESTJS-END
-
-      val alertList = reporter.alertProvidedEventsReceived
-      assert(alertList.size == 1)
-      assert(alertList(0).message == "hi there")
-    }
-
-    it("should send an AlertProvided event for an alert in Future returned by scenario body") {
-      class MySuite extends AsyncFeatureSpecLike  {
-
-        //SCALATESTJS-ONLY implicit override def executionContext = scala.scalajs.concurrent.JSExecutionContext.Implicits.runNow
-
-        feature("test feature") {
-          scenario("test 1") {
-            Future {
-              alert("hi there")
-              succeed
-            }
-          }
-        }
-      }
-      val suite = new MySuite
-      val reporter = new EventRecordingReporter
-      val status = suite.run(None, Args(reporter))
-      // SKIP-SCALATESTJS-START
-      status.waitUntilCompleted()
-      // SKIP-SCALATESTJS-END
-
-      val alertList = reporter.alertProvidedEventsReceived
-      assert(alertList.size == 1)
-      assert(alertList(0).message == "hi there")
-    }
-
-    it("should send a MarkupProvided event for a markup in main spec body") {
-      class MySuite extends AsyncFeatureSpecLike  {
-        markup(
-          "hi there"
-        )
-      }
-      val suite = new MySuite
-      val reporter = new EventRecordingReporter
-      val status = suite.run(None, Args(reporter))
-      // SKIP-SCALATESTJS-START
-      status.waitUntilCompleted()
-      // SKIP-SCALATESTJS-END
-
-      val markupList = reporter.markupProvidedEventsReceived
-
-      assert(markupList.size == 1)
-      assert(markupList(0).text == "hi there")
-    }
-
-    it("should send a MarkupProvided event for a markup in feature body") {
-      class MySuite extends AsyncFeatureSpecLike  {
-
-        //SCALATESTJS-ONLY implicit override def executionContext = scala.scalajs.concurrent.JSExecutionContext.Implicits.runNow
-
-        feature("test feature") {
-          markup(
-            "hi there"
-          )
-
-          scenario("test 1") { succeed }
-        }
-      }
-      val suite = new MySuite
-      val reporter = new EventRecordingReporter
-      val status = suite.run(None, Args(reporter))
-      // SKIP-SCALATESTJS-START
-      status.waitUntilCompleted()
-      // SKIP-SCALATESTJS-END
-
-      val markupList = reporter.markupProvidedEventsReceived
-
-      assert(markupList.size == 1)
-      assert(markupList(0).text == "hi there")
-    }
-
-    it("should send a MarkupProvided event for a markup in scenario body") {
-      class MySuite extends AsyncFeatureSpecLike  {
-
-        //SCALATESTJS-ONLY implicit override def executionContext = scala.scalajs.concurrent.JSExecutionContext.Implicits.runNow
-
-        feature("test feature") {
-          scenario("test 1") {
-            markup("hi there")
-            succeed
-          }
-        }
-      }
-      val suite = new MySuite
-      val reporter = new EventRecordingReporter
-      val status = suite.run(None, Args(reporter))
-      // SKIP-SCALATESTJS-START
-      status.waitUntilCompleted()
-      // SKIP-SCALATESTJS-END
-
-      val markupList = reporter.markupProvidedEventsReceived
-      assert(markupList.size == 0)
-
-      val testSucceededList = reporter.testSucceededEventsReceived
-      assert(testSucceededList.size == 1)
-      assert(testSucceededList(0).recordedEvents.size == 1)
-      val recordedEvent = testSucceededList(0).recordedEvents(0)
-      assert(recordedEvent.isInstanceOf[MarkupProvided])
-      val markupProvided = recordedEvent.asInstanceOf[MarkupProvided]
-      assert(markupProvided.text == "hi there")
-    }
-
-    it("should send a MarkupProvided event for a markup in Future returned by scenario body") {
-      class MySuite extends AsyncFeatureSpecLike  {
-
-        //SCALATESTJS-ONLY implicit override def executionContext = scala.scalajs.concurrent.JSExecutionContext.Implicits.runNow
-
-        feature("test feature") {
-          scenario("test 1") {
-            Future {
-              markup("hi there")
-              succeed
-            }
-          }
-        }
-      }
-      val suite = new MySuite
-      val reporter = new EventRecordingReporter
-      val status = suite.run(None, Args(reporter))
-      // SKIP-SCALATESTJS-START
-      status.waitUntilCompleted()
-      // SKIP-SCALATESTJS-END
-
-      val markupList = reporter.markupProvidedEventsReceived
-      assert(markupList.size == 0)
-
-      val testSucceededList = reporter.testSucceededEventsReceived
-      assert(testSucceededList.size == 1)
-      assert(testSucceededList(0).recordedEvents.size == 1)
-      val recordedEvent = testSucceededList(0).recordedEvents(0)
-      assert(recordedEvent.isInstanceOf[MarkupProvided])
-      val markupProvided = recordedEvent.asInstanceOf[MarkupProvided]
-      assert(markupProvided.text == "hi there")
-    }
-=======
+
       assert(rep.testStartingEventsReceived.length == 3)
       assert(rep.testStartingEventsReceived(0).testName == "Scenario: test 1")
       assert(rep.testStartingEventsReceived(1).testName == "Scenario: test 2")
@@ -953,7 +792,165 @@
       assert(rep.testSucceededEventsReceived(1).testName == "Scenario: test 3")
       assert(rep.testFailedEventsReceived.length == 1)
       assert(rep.testFailedEventsReceived(0).testName == "Scenario: test 2")
-
+    }
+
+    it("should send an AlertProvided event for an alert in scenario body") {
+      class MySuite extends AsyncFeatureSpecLike  {
+
+        //SCALATESTJS-ONLY implicit override def executionContext = scala.scalajs.concurrent.JSExecutionContext.Implicits.runNow
+
+        feature("test feature") {
+          scenario("test 1") {
+            alert("hi there")
+            succeed
+          }
+        }
+      }
+      val suite = new MySuite
+      val reporter = new EventRecordingReporter
+      val status = suite.run(None, Args(reporter))
+      // SKIP-SCALATESTJS-START
+      status.waitUntilCompleted()
+      // SKIP-SCALATESTJS-END
+
+      val alertList = reporter.alertProvidedEventsReceived
+      assert(alertList.size == 1)
+      assert(alertList(0).message == "hi there")
+    }
+
+    it("should send an AlertProvided event for an alert in Future returned by scenario body") {
+      class MySuite extends AsyncFeatureSpecLike  {
+
+        //SCALATESTJS-ONLY implicit override def executionContext = scala.scalajs.concurrent.JSExecutionContext.Implicits.runNow
+
+        feature("test feature") {
+          scenario("test 1") {
+            Future {
+              alert("hi there")
+              succeed
+            }
+          }
+        }
+      }
+      val suite = new MySuite
+      val reporter = new EventRecordingReporter
+      val status = suite.run(None, Args(reporter))
+      // SKIP-SCALATESTJS-START
+      status.waitUntilCompleted()
+      // SKIP-SCALATESTJS-END
+
+      val alertList = reporter.alertProvidedEventsReceived
+      assert(alertList.size == 1)
+      assert(alertList(0).message == "hi there")
+    }
+
+    it("should send a MarkupProvided event for a markup in main spec body") {
+      class MySuite extends AsyncFeatureSpecLike  {
+        markup(
+          "hi there"
+        )
+      }
+      val suite = new MySuite
+      val reporter = new EventRecordingReporter
+      val status = suite.run(None, Args(reporter))
+      // SKIP-SCALATESTJS-START
+      status.waitUntilCompleted()
+      // SKIP-SCALATESTJS-END
+
+      val markupList = reporter.markupProvidedEventsReceived
+
+      assert(markupList.size == 1)
+      assert(markupList(0).text == "hi there")
+    }
+
+    it("should send a MarkupProvided event for a markup in feature body") {
+      class MySuite extends AsyncFeatureSpecLike  {
+
+        //SCALATESTJS-ONLY implicit override def executionContext = scala.scalajs.concurrent.JSExecutionContext.Implicits.runNow
+
+        feature("test feature") {
+          markup(
+            "hi there"
+          )
+
+          scenario("test 1") { succeed }
+        }
+      }
+      val suite = new MySuite
+      val reporter = new EventRecordingReporter
+      val status = suite.run(None, Args(reporter))
+      // SKIP-SCALATESTJS-START
+      status.waitUntilCompleted()
+      // SKIP-SCALATESTJS-END
+
+      val markupList = reporter.markupProvidedEventsReceived
+
+      assert(markupList.size == 1)
+      assert(markupList(0).text == "hi there")
+    }
+
+    it("should send a MarkupProvided event for a markup in scenario body") {
+      class MySuite extends AsyncFeatureSpecLike  {
+
+        //SCALATESTJS-ONLY implicit override def executionContext = scala.scalajs.concurrent.JSExecutionContext.Implicits.runNow
+
+        feature("test feature") {
+          scenario("test 1") {
+            markup("hi there")
+            succeed
+          }
+        }
+      }
+      val suite = new MySuite
+      val reporter = new EventRecordingReporter
+      val status = suite.run(None, Args(reporter))
+      // SKIP-SCALATESTJS-START
+      status.waitUntilCompleted()
+      // SKIP-SCALATESTJS-END
+
+      val markupList = reporter.markupProvidedEventsReceived
+      assert(markupList.size == 0)
+
+      val testSucceededList = reporter.testSucceededEventsReceived
+      assert(testSucceededList.size == 1)
+      assert(testSucceededList(0).recordedEvents.size == 1)
+      val recordedEvent = testSucceededList(0).recordedEvents(0)
+      assert(recordedEvent.isInstanceOf[MarkupProvided])
+      val markupProvided = recordedEvent.asInstanceOf[MarkupProvided]
+      assert(markupProvided.text == "hi there")
+    }
+
+    it("should send a MarkupProvided event for a markup in Future returned by scenario body") {
+      class MySuite extends AsyncFeatureSpecLike  {
+
+        //SCALATESTJS-ONLY implicit override def executionContext = scala.scalajs.concurrent.JSExecutionContext.Implicits.runNow
+
+        feature("test feature") {
+          scenario("test 1") {
+            Future {
+              markup("hi there")
+              succeed
+            }
+          }
+        }
+      }
+      val suite = new MySuite
+      val reporter = new EventRecordingReporter
+      val status = suite.run(None, Args(reporter))
+      // SKIP-SCALATESTJS-START
+      status.waitUntilCompleted()
+      // SKIP-SCALATESTJS-END
+
+      val markupList = reporter.markupProvidedEventsReceived
+      assert(markupList.size == 0)
+
+      val testSucceededList = reporter.testSucceededEventsReceived
+      assert(testSucceededList.size == 1)
+      assert(testSucceededList(0).recordedEvents.size == 1)
+      val recordedEvent = testSucceededList(0).recordedEvents(0)
+      assert(recordedEvent.isInstanceOf[MarkupProvided])
+      val markupProvided = recordedEvent.asInstanceOf[MarkupProvided]
+      assert(markupProvided.text == "hi there")
     }
 
     // SKIP-SCALATESTJS-START
@@ -1013,7 +1010,6 @@
       }
     }
     // SKIP-SCALATESTJS-END
->>>>>>> 3f491bb9
 
   }
 
