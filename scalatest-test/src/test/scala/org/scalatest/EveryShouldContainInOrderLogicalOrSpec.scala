--- conflicted
+++ resolved
@@ -187,13 +187,8 @@
         val e1 = intercept[TestFailedException] {
           (fumList should (be_== (toList) or contain inOrder ("FEE", "FIE", "FOE", "FUM"))) (decided by upperCaseStringEquality)
         }
-<<<<<<< HEAD
-        checkMessageStackDepth(e1, Resources("wasNotEqualTo", decorateToStringValue(fumList), decorateToStringValue(toList)) + ", and " + Resources("didNotContainAllOfElementsInOrder", decorateToStringValue(fumList), "\"FEE\", \"FIE\", \"FOE\", \"FUM\""), fileName, thisLineNumber - 2)
+        checkMessageStackDepth(e1, Resources.wasNotEqualTo(decorateToStringValue(fumList), decorateToStringValue(toList)) + ", and " + Resources.didNotContainAllOfElementsInOrder(decorateToStringValue(fumList), "\"FEE\", \"FIE\", \"FOE\", \"FUM\""), fileName, thisLineNumber - 2)
         (fumList should (be_== (fumList) or contain inOrder (" FUM ", " FOE ", " FIE ", " FEE "))) (after being lowerCased and trimmed)
-=======
-        checkMessageStackDepth(e1, Resources.wasNotEqualTo(decorateToStringValue(fumList), decorateToStringValue(toList)) + ", and " + Resources.didNotContainAllOfElementsInOrder(decorateToStringValue(fumList), "\"FEE\", \"FIE\", \"FOE\", \"FUM\""), fileName, thisLineNumber - 2)
-        (fumList should (be (fumList) or contain inOrder (" FUM ", " FOE ", " FIE ", " FEE "))) (after being lowerCased and trimmed)
->>>>>>> e8b967b3
       }
 
       def `should throw NotAllowedException with correct stack depth and message when RHS contain duplicated value` {
@@ -236,13 +231,8 @@
         val e1 = intercept[TestFailedException] {
           (fumList should (contain inOrder ("FEE", "FIE", "FOE", "FUM") or be_== (toList))) (decided by upperCaseStringEquality)
         }
-<<<<<<< HEAD
-        checkMessageStackDepth(e1, Resources("didNotContainAllOfElementsInOrder", decorateToStringValue(fumList), "\"FEE\", \"FIE\", \"FOE\", \"FUM\"") + ", and " + Resources("wasNotEqualTo", decorateToStringValue(fumList), decorateToStringValue(toList)), fileName, thisLineNumber - 2)
+        checkMessageStackDepth(e1, Resources.didNotContainAllOfElementsInOrder(decorateToStringValue(fumList), "\"FEE\", \"FIE\", \"FOE\", \"FUM\"") + ", and " + Resources.wasNotEqualTo(decorateToStringValue(fumList), decorateToStringValue(toList)), fileName, thisLineNumber - 2)
         (fumList should (contain inOrder (" FUM ", " FOE ", " FIE ", " FEE ") or be_== (fumList))) (after being lowerCased and trimmed)
-=======
-        checkMessageStackDepth(e1, Resources.didNotContainAllOfElementsInOrder(decorateToStringValue(fumList), "\"FEE\", \"FIE\", \"FOE\", \"FUM\"") + ", and " + Resources.wasNotEqualTo(decorateToStringValue(fumList), decorateToStringValue(toList)), fileName, thisLineNumber - 2)
-        (fumList should (contain inOrder (" FUM ", " FOE ", " FIE ", " FEE ") or be (fumList))) (after being lowerCased and trimmed)
->>>>>>> e8b967b3
       }
 
       def `should throw NotAllowedException with correct stack depth and message when RHS contain duplicated value` {
