/*
 * Copyright 2001-2013 Artima, Inc.
 *
 * Licensed under the Apache License, Version 2.0 (the "License");
 * you may not use this file except in compliance with the License.
 * You may obtain a copy of the License at
 *
 *     http://www.apache.org/licenses/LICENSE-2.0
 *
 * Unless required by applicable law or agreed to in writing, software
 * distributed under the License is distributed on an "AS IS" BASIS,
 * WITHOUT WARRANTIES OR CONDITIONS OF ANY KIND, either express or implied.
 * See the License for the specific language governing permissions and
 * limitations under the License.
 */
package org.scalatest.prop

import org.scalacheck.Test.Parameters
import org.scalactic.anyvals.{PosZInt, PosZDouble, PosInt}
import org.scalacheck.Test.TestCallback


/**
 * Trait providing methods and classes used to configure property checks provided by the
 * the <code>forAll</code> methods of trait <code>GeneratorDrivenPropertyChecks</code> (for ScalaTest-style
 * property checks) and the <code>check</code> methods of trait <code>Checkers</code> (for ScalaCheck-style property checks).
 *
 * @author Bill Venners
 */
trait Configuration {

  @deprecated("Use PropertyCheckConfiguration directly instead.")
  trait PropertyCheckConfigurable {
    private [prop] def asPropertyCheckConfiguration: PropertyCheckConfiguration
   }

  object PropertyCheckConfiguration {
    private[scalatest] def calculateMaxDiscardedFactor(minSuccessful: Int, maxDiscarded: Int): Double =
      ((maxDiscarded + 1): Double) / (minSuccessful: Double)
    private[scalatest] def calculateMaxDiscarded(maxDiscardedRatio: Double, minSuccessful: Int): Double =
      (maxDiscardedRatio * minSuccessful) - 1
  }

  case class PropertyCheckConfiguration(minSuccessful: PosInt = PosInt(10),
                                        maxDiscardedFactor: PosZDouble = PosZDouble(5.0),
                                        minSize: PosZInt = PosZInt(0),
                                        sizeRange: PosZInt = PosZInt(100),
                                        workers: PosInt = PosInt(1)) extends PropertyCheckConfigurable {
    @deprecated("Transitional value to ensure upgrade compatibility when mixing PropertyCheckConfig and minSuccessful parameters.  Remove with PropertyCheckConfig class")
    private [scalatest] val legacyMaxDiscarded: Option[Int] = None
    @deprecated("Transitional value to ensure upgrade compatibility when mixing PropertyCheckConfig and minSize parameters.  Remove with PropertyCheckConfig class")
    private [scalatest] val legacyMaxSize: Option[Int] = None
    private [prop] def asPropertyCheckConfiguration = this
  }

  /**
   * Configuration object for property checks.
   *
   * <p>
   * The default values for the parameters are:
   * </p>
   *
   * <table style="border-collapse: collapse; border: 1px solid black">
   * <tr>
   * <td style="border-width: 1px; padding: 3px; border: 1px solid black; text-align: center">
   * minSuccessful
   * </td>
   * <td style="border-width: 1px; padding: 3px; border: 1px solid black; text-align: center">
   * 100
   * </td>
   * </tr>
   * <tr>
   * <td style="border-width: 1px; padding: 3px; border: 1px solid black; text-align: center">
   * maxDiscarded
   * </td>
   * <td style="border-width: 1px; padding: 3px; border: 1px solid black; text-align: center">
   * 500
   * </td>
   * </tr>
   * <tr>
   * <td style="border-width: 1px; padding: 3px; border: 1px solid black; text-align: center">
   * minSize
   * </td>
   * <td style="border-width: 1px; padding: 3px; border: 1px solid black; text-align: center">
   * 0
   * </td>
   * </tr>
   * <tr>
   * <td style="border-width: 1px; padding: 3px; border: 1px solid black; text-align: center">
   * maxSize
   * </td>
   * <td style="border-width: 1px; padding: 3px; border: 1px solid black; text-align: center">
   * 100
   * </td>
   * </tr>
   * <tr>
   * <td style="border-width: 1px; padding: 3px; border: 1px solid black; text-align: center">
   * workers
   * </td>
   * <td style="border-width: 1px; padding: 3px; border: 1px solid black; text-align: center">
   * 1
   * </td>
   * </tr>
   * </table>
   *
   * @param minSuccessful the minimum number of successful property evaluations required for the property to pass.
   * @param maxDiscarded the maximum number of discarded property evaluations allowed during a property check
   * @param minSize the minimum size parameter to provide to ScalaCheck, which it will use when generating objects for which size matters (such as strings or lists).
   * @param maxSize the maximum size parameter to provide to ScalaCheck, which it will use when generating objects for which size matters (such as strings or lists).
   * @param workers specifies the number of worker threads to use during property evaluation
   * @throws IllegalArgumentException if the specified <code>minSuccessful</code> value is less than or equal to zero,
   *   the specified <code>maxDiscarded</code> value is less than zero,
   *   the specified <code>minSize</code> value is less than zero,
   *   the specified <code>maxSize</code> value is less than zero,
   *   the specified <code>minSize</code> is greater than the specified or default value of <code>maxSize</code>, or
   *   the specified <code>workers</code> value is less than or equal to zero.
   *
   * @author Bill Venners
   */
  @deprecated("Use PropertyCheckConfiguration instead")
  case class PropertyCheckConfig(
    minSuccessful: Int = 10,
    maxDiscarded: Int = 500,
    minSize: Int = 0,
    maxSize: Int = 100,
    workers: Int = 1
  ) extends PropertyCheckConfigurable {
    require(minSuccessful > 0, "minSuccessful had value " + minSuccessful + ", but must be greater than zero")
    require(maxDiscarded >= 0, "maxDiscarded had value " + maxDiscarded + ", but must be greater than or equal to zero")
    require(minSize >= 0, "minSize had value " + minSize + ", but must be greater than or equal to zero")
    require(maxSize >= 0, "maxSize had value " + maxSize + ", but must be greater than or equal to zero")
    require(minSize <= maxSize, "minSize had value " + minSize + ", which must be less than or equal to maxSize, which had value " + maxSize)
    require(workers > 0, "workers had value " + workers + ", but must be greater than zero")
    private [prop] def asPropertyCheckConfiguration = this
  }

  import scala.language.implicitConversions

  /**
   * Implicitly converts <code>PropertyCheckConfig</code>s to <code>PropertyCheckConfiguration</code>,
   * which enables a smoother upgrade path.
   */
  implicit def PropertyCheckConfig2PropertyCheckConfiguration(p: PropertyCheckConfig): PropertyCheckConfiguration = {
    val maxDiscardedFactor = PropertyCheckConfiguration.calculateMaxDiscardedFactor(p.minSuccessful, p.maxDiscarded)
      new PropertyCheckConfiguration(
        minSuccessful = PosInt.ensuringValid(p.minSuccessful),
        maxDiscardedFactor = PosZDouble.ensuringValid(maxDiscardedFactor),
        minSize = PosZInt.ensuringValid(p.minSize),
        sizeRange = PosZInt.ensuringValid(p.maxSize - p.minSize),
        workers = PosInt.ensuringValid(p.workers)) {
        override private [scalatest]  val legacyMaxDiscarded = Some(p.maxDiscarded)
        override private [scalatest]  val legacyMaxSize      = Some(p.maxSize)
      }
  }

  /**
   * Abstract class defining a family of configuration parameters for property checks.
   * 
   * <p>
   * The subclasses of this abstract class are used to pass configuration information to
   * the <code>forAll</code> methods of traits <code>PropertyChecks</code> (for ScalaTest-style
   * property checks) and <code>Checkers</code>(for ScalaCheck-style property checks).
   * </p>
   *
   * @author Bill Venners
   */
  sealed abstract class PropertyCheckConfigParam extends Product with Serializable
  
  /**
   * A <code>PropertyCheckConfigParam</code> that specifies the minimum number of successful
   * property evaluations required for the property to pass.
   *
   * @author Bill Venners
   */
  case class MinSuccessful(value: PosInt) extends PropertyCheckConfigParam

  /**
   * A <code>PropertyCheckConfigParam</code> that specifies the maximum number of discarded
   * property evaluations allowed during property evaluation.
   *
   * <p>
   * In <code>GeneratorDrivenPropertyChecks</code>, a property evaluation is discarded if it throws
   * <code>DiscardedEvaluationException</code>, which is produce by <code>whenever</code> clause that
   * evaluates to false. For example, consider this ScalaTest property check:
   * </p>
   *
   * <pre class="stHighlight">
   * // forAll defined in <code>GeneratorDrivenPropertyChecks</code>
   * forAll { (n: Int) => 
   *   whenever (n > 0) {
   *     doubleIt(n) should equal (n * 2)
   *   }
   * }
   *
   * </pre>
   *
   * <p>
   * In the above code, whenever a non-positive <code>n</code> is passed, the property function will complete abruptly
   * with <code>DiscardedEvaluationException</code>.
   * </p>
   *
   * <p>
   * Similarly, in <code>Checkers</code>, a property evaluation is discarded if the expression to the left
   * of ScalaCheck's <code>==></code> operator is false. Here's an example:
   * </p>
   *
   * <pre class="stHighlight">
   * // forAll defined in <code>Checkers</code>
   * forAll { (n: Int) => 
   *   (n > 0) ==> doubleIt(n) == (n * 2)
   * }
   *
   * </pre>
   *
   * <p>
   * For either kind of property check, <code>MaxDiscarded</code> indicates the maximum number of discarded 
   * evaluations that will be allowed. As soon as one past this number of evaluations indicates it needs to be discarded,
   * the property check will fail.
   * </p>
   *
   * @throws IllegalArgumentException if specified <code>value</code> is less than zero.
   *
   * @author Bill Venners
   */
  @deprecated case class MaxDiscarded(value: Int) extends PropertyCheckConfigParam {
    require(value >= 0)
  }

  case class MaxDiscardedFactor(value: PosZDouble) extends PropertyCheckConfigParam
  
  /**
   * A <code>PropertyCheckConfigParam</code> that specifies the minimum size parameter to
   * provide to ScalaCheck, which it will use when generating objects for which size matters (such as
   * strings or lists).
   *
   * @throws IllegalArgumentException if specified <code>value</code> is less than zero.
   *
   * @author Bill Venners
   */
  case class MinSize(value: PosZInt) extends PropertyCheckConfigParam
  
  /**
   * A <code>PropertyCheckConfigParam</code> that specifies the maximum size parameter to
   * provide to ScalaCheck, which it will use when generating objects for which size matters (such as
   * strings or lists).
   *
   * <p>
   * Note that the maximum size should be greater than or equal to the minimum size. This requirement is
   * enforced by the <code>PropertyCheckConfig</code> constructor and the <code>forAll</code> methods of
   * traits <code>PropertyChecks</code> and <code>Checkers</code>. In other words, it is enforced at the point
   * both a maximum and minimum size are provided together.
   * </p>
   * 
   * @throws IllegalArgumentException if specified <code>value</code> is less than zero.
   *
   * @author Bill Venners
   */
  @deprecated("use SizeRange instead")
  case class MaxSize(value: Int) extends PropertyCheckConfigParam {
    require(value >= 0)
  }

  /**
   * A <code>PropertyCheckConfigParam</code> that (with minSize) specifies the maximum size parameter to
   * provide to ScalaCheck, which it will use when generating objects for which size matters (such as
   * strings or lists).
   *
   * <p>
   * Note that the size range is added to minSize in order to calculate the maximum size passed to ScalaCheck.
   * Using a range allows compile-time checking of a non-negative number being specified.
   * </p>
   *
   * @author Bill Venners
   */
  case class SizeRange(value: PosZInt) extends PropertyCheckConfigParam
  
  /**
   * A <code>PropertyCheckConfigParam</code> that specifies the number of worker threads
   * to use when evaluating a property.
   *
   * @throws IllegalArgumentException if specified <code>value</code> is less than or equal to zero.
   *
   * @author Bill Venners
   */
  case class Workers(value: PosInt) extends PropertyCheckConfigParam
  
  /**
   * Returns a <code>MinSuccessful</code> property check configuration parameter containing the passed value, which specifies the minimum number of successful
   * property evaluations required for the property to pass.
   *
   */
  def minSuccessful(value: PosInt): MinSuccessful = new MinSuccessful(value)

  /**
   * Returns a <code>MaxDiscarded</code> property check configuration parameter containing the passed value, which specifies the maximum number of discarded
   * property evaluations allowed during property evaluation.
   *
   * @throws IllegalArgumentException if specified <code>value</code> is less than zero.
   */
  @deprecated("use maxDiscardedFactor instead")
  def maxDiscarded(value: Int): MaxDiscarded = new MaxDiscarded(value)

  /**
   * Returns a <code>MaxDiscardedFactor</code> property check configuration parameter containing the passed value, which specifies the factor of discarded
   * property evaluations allowed during property evaluation.
   *
   */
  def maxDiscardedFactor(value: PosZDouble): MaxDiscardedFactor = MaxDiscardedFactor(value)

  /**
   * Returns a <code>MinSize</code> property check configuration parameter containing the passed value, which specifies the minimum size parameter to
   * provide to ScalaCheck, which it will use when generating objects for which size matters (such as
   * strings or lists).
   *
   */
  def minSize(value: PosZInt): MinSize = new MinSize(value)

  /**
   * Returns a <code>MaxSize</code> property check configuration parameter containing the passed value, which specifies the maximum size parameter to
   * provide to ScalaCheck, which it will use when generating objects for which size matters (such as
   * strings or lists).
   *
   * <p>
   * Note that the maximum size should be greater than or equal to the minimum size. This requirement is
   * enforced by the <code>PropertyCheckConfig</code> constructor and the <code>forAll</code> methods of
   * traits <code>PropertyChecks</code> and <code>Checkers</code>. In other words, it is enforced at the point
   * both a maximum and minimum size are provided together.
   * </p>
   * 
   * @throws IllegalArgumentException if specified <code>value</code> is less than zero.
   */
  @deprecated("use SizeRange instead") def maxSize(value: Int): MaxSize = new MaxSize(value)

  /**
   * Returns a <code>SizeRange</code> property check configuration parameter containing the passed value, that (with minSize) specifies the maximum size parameter to
   * provide to ScalaCheck, which it will use when generating objects for which size matters (such as
   * strings or lists).
   *
   * <p>
   * Note that the size range is added to minSize in order to calculate the maximum size passed to ScalaCheck.
   * Using a range allows compile-time checking of a non-negative number being specified.
   * </p>
   *
   * @author Bill Venners
   */
  def sizeRange(value: PosZInt): SizeRange = SizeRange(value)

  /**
   * Returns a <code>Workers</code> property check configuration parameter containing the passed value, which specifies the number of worker threads
   * to use when evaluating a property.
   *
   */
  def workers(value: PosInt): Workers = new Workers(value)

<<<<<<< HEAD
  private[prop] def getScalaCheckParams(
                               configParams: Seq[Configuration#PropertyCheckConfigParam],
                               c: PropertyCheckConfigurable
                               ): Parameters = {
=======
  private[scalatest] def getParams(
    configParams: Seq[Configuration#PropertyCheckConfigParam],
    c: PropertyCheckConfigurable
  ): Parameters = {
>>>>>>> a6c20478

    val config: PropertyCheckConfiguration = c.asPropertyCheckConfiguration
    var minSuccessful: Option[Int] = None
    var maxDiscarded: Option[Int] = None
    var maxDiscardedFactor: Option[Double] = None
    var pminSize: Option[Int] = None
    var psizeRange: Option[Int] = None
    var pmaxSize: Option[Int] = None
    var pworkers: Option[Int] = None

    var minSuccessfulTotalFound = 0
    var maxDiscardedTotalFound = 0
    var maxDiscardedFactorTotalFound = 0
    var minSizeTotalFound = 0
    var sizeRangeTotalFound = 0
    var maxSizeTotalFound = 0
    var workersTotalFound = 0

    for (configParam <- configParams) {
      configParam match {
        case param: MinSuccessful =>
          minSuccessful = Some(param.value)
          minSuccessfulTotalFound += 1
        case param: MaxDiscarded =>
          maxDiscarded = Some(param.value)
          maxDiscardedTotalFound += 1
        case param: MaxDiscardedFactor =>
          maxDiscardedFactor = Some(param.value)
          maxDiscardedFactorTotalFound += 1
        case param: MinSize =>
          pminSize = Some(param.value)
          minSizeTotalFound += 1
        case param: SizeRange =>
          psizeRange = Some(param.value)
          sizeRangeTotalFound += 1
        case param: MaxSize =>
          pmaxSize = Some(param.value)
          maxSizeTotalFound += 1
        case param: Workers =>
          pworkers = Some(param.value)
          workersTotalFound += 1
      }
    }

    if (minSuccessfulTotalFound > 1)
      throw new IllegalArgumentException("can pass at most one MinSuccessful config parameters, but " + minSuccessfulTotalFound + " were passed")
    val maxDiscardedAndFactorTotalFound = maxDiscardedTotalFound + maxDiscardedFactorTotalFound
    if (maxDiscardedAndFactorTotalFound > 1)
      throw new IllegalArgumentException("can pass at most one MaxDiscarded or MaxDiscardedFactor config parameters, but " + maxDiscardedAndFactorTotalFound + " were passed")
    if (minSizeTotalFound > 1)
      throw new IllegalArgumentException("can pass at most one MinSize config parameters, but " + minSizeTotalFound + " were passed")
    val maxSizeAndSizeRangeTotalFound = maxSizeTotalFound + sizeRangeTotalFound
    if (maxSizeAndSizeRangeTotalFound > 1)
      throw new IllegalArgumentException("can pass at most one SizeRange or MaxSize config parameters, but " + maxSizeAndSizeRangeTotalFound + " were passed")
    if (workersTotalFound > 1)
      throw new IllegalArgumentException("can pass at most one Workers config parameters, but " + workersTotalFound + " were passed")

    val minSuccessfulTests: Int = minSuccessful.getOrElse(config.minSuccessful)

    val minSize: Int = pminSize.getOrElse(config.minSize)

    val maxSize = {
      (psizeRange, pmaxSize, config.legacyMaxSize) match {
        case (None, None, Some(legacyMaxSize)) =>
          legacyMaxSize
        case (None, Some(maxSize), _) =>
          maxSize
        case _ =>
          psizeRange.getOrElse(config.sizeRange.value) + minSize
      }
    }

    val maxDiscardRatio: Float = {
      (maxDiscardedFactor, maxDiscarded, config.legacyMaxDiscarded, minSuccessful) match {
        case (None, None, Some(legacyMaxDiscarded), Some(specifiedMinSuccessful)) =>
          PropertyCheckConfiguration.calculateMaxDiscardedFactor(specifiedMinSuccessful, legacyMaxDiscarded).toFloat
        case (None, Some(md), _, _) =>
          if (md < 0) Parameters.default.maxDiscardRatio
          else PropertyCheckConfiguration.calculateMaxDiscardedFactor(minSuccessfulTests, md).toFloat
        case _ =>
          maxDiscardedFactor.getOrElse(config.maxDiscardedFactor.value).toFloat
      }
    }

    Parameters.default
      .withMinSuccessfulTests(minSuccessfulTests)
      .withMinSize(minSize)
      .withMaxSize(maxSize)
      .withWorkers(pworkers.getOrElse(config.workers))
      .withTestCallback(new TestCallback {})
      .withMaxDiscardRatio(maxDiscardRatio)
      .withCustomClassLoader(None)
  }

  def getParameter(configParams: Seq[Configuration#PropertyCheckConfigParam], c: PropertyCheckConfiguration): Configuration.Parameter = {

    val config: PropertyCheckConfiguration = c.asPropertyCheckConfiguration
    var minSuccessful: Option[Int] = None
    var maxDiscarded: Option[Int] = None
    var maxDiscardedFactor: Option[Double] = None
    var pminSize: Option[Int] = None
    var psizeRange: Option[Int] = None
    var pmaxSize: Option[Int] = None
    var pworkers: Option[Int] = None

    var minSuccessfulTotalFound = 0
    var maxDiscardedTotalFound = 0
    var maxDiscardedFactorTotalFound = 0
    var minSizeTotalFound = 0
    var sizeRangeTotalFound = 0
    var maxSizeTotalFound = 0
    var workersTotalFound = 0

    for (configParam <- configParams) {
      configParam match {
        case param: MinSuccessful =>
          minSuccessful = Some(param.value)
          minSuccessfulTotalFound += 1
        case param: MaxDiscarded =>
          maxDiscarded = Some(param.value)
          maxDiscardedTotalFound += 1
        case param: MaxDiscardedFactor =>
          maxDiscardedFactor = Some(param.value)
          maxDiscardedFactorTotalFound += 1
        case param: MinSize =>
          pminSize = Some(param.value)
          minSizeTotalFound += 1
        case param: SizeRange =>
          psizeRange = Some(param.value)
          sizeRangeTotalFound += 1
        case param: MaxSize =>
          pmaxSize = Some(param.value)
          maxSizeTotalFound += 1
        case param: Workers =>
          pworkers = Some(param.value)
          workersTotalFound += 1
      }
    }

    if (minSuccessfulTotalFound > 1)
      throw new IllegalArgumentException("can pass at most one MinSuccessful config parameters, but " + minSuccessfulTotalFound + " were passed")
    val maxDiscardedAndFactorTotalFound = maxDiscardedTotalFound + maxDiscardedFactorTotalFound
    if (maxDiscardedAndFactorTotalFound > 1)
      throw new IllegalArgumentException("can pass at most one MaxDiscarded or MaxDiscardedFactor config parameters, but " + maxDiscardedAndFactorTotalFound + " were passed")
    if (minSizeTotalFound > 1)
      throw new IllegalArgumentException("can pass at most one MinSize config parameters, but " + minSizeTotalFound + " were passed")
    val maxSizeAndSizeRangeTotalFound = maxSizeTotalFound + sizeRangeTotalFound
    if (maxSizeAndSizeRangeTotalFound > 1)
      throw new IllegalArgumentException("can pass at most one SizeRange or MaxSize config parameters, but " + maxSizeAndSizeRangeTotalFound + " were passed")
    if (workersTotalFound > 1)
      throw new IllegalArgumentException("can pass at most one Workers config parameters, but " + workersTotalFound + " were passed")

    val minSuccessfulTests: Int = minSuccessful.getOrElse(config.minSuccessful)

    val minSize: Int = pminSize.getOrElse(config.minSize)

    val maxSize = {
      (psizeRange, pmaxSize, config.legacyMaxSize) match {
        case (None, None, Some(legacyMaxSize)) =>
          legacyMaxSize
        case (None, Some(maxSize), _) =>
          maxSize
        case _ =>
          psizeRange.getOrElse(config.sizeRange.value) + minSize
      }
    }

    val maxDiscardRatio: Float = {
      (maxDiscardedFactor, maxDiscarded, config.legacyMaxDiscarded, minSuccessful) match {
        case (None, None, Some(legacyMaxDiscarded), Some(specifiedMinSuccessful)) =>
          PropertyCheckConfiguration.calculateMaxDiscardedFactor(specifiedMinSuccessful, legacyMaxDiscarded).toFloat
        case (None, Some(md), _, _) =>
          if (md < 0) Parameters.default.maxDiscardRatio
          else PropertyCheckConfiguration.calculateMaxDiscardedFactor(minSuccessfulTests, md).toFloat
        case _ =>
          maxDiscardedFactor.getOrElse(config.maxDiscardedFactor.value).toFloat
      }
    }

    val param =
      Configuration.Parameter(
        PosInt.from(minSuccessfulTests).getOrElse(config.minSuccessful),
        PosZDouble.from(maxDiscardRatio).getOrElse(config.maxDiscardedFactor),
        PosZInt.from(minSize).getOrElse(config.minSize),
        PosZInt.from(maxSize - minSize).getOrElse(config.sizeRange),
        PosInt.from(pworkers.getOrElse(config.workers)).getOrElse(config.workers)
      )

    if(
      param.minSuccessful.value <= 0 ||
      param.maxDiscardedFactor.value <= 0 ||
      param.minSize.value < 0 ||
      maxSize < param.minSize.value ||
      param.workers.value <= 0
    ) throw new IllegalArgumentException("Invalid test parameters")

    param
  }

  /**
   * Implicit <code>PropertyCheckConfig</code> value providing default configuration values.
   */
  implicit val generatorDrivenConfig = PropertyCheckConfiguration()
}

/**
 * Companion object that facilitates the importing of <code>Configuration</code> members as
 * an alternative to mixing it in. One use case is to import <code>Configuration</code> members so you can use
 * them in the Scala interpreter.
 */
object Configuration extends Configuration {

  case class Parameter(minSuccessful: PosInt = PosInt(10),
                       maxDiscardedFactor: PosZDouble = PosZDouble(5.0),
                       minSize: PosZInt = PosZInt(0),
                       sizeRange: PosZInt = PosZInt(100),
                       workers: PosInt = PosInt(1))

  private[scalatest] def calculateMaxDiscardedFactor(minSuccessful: Int, maxDiscarded: Int): Double =
    ((maxDiscarded + 1): Double) / (minSuccessful: Double)
  private[scalatest] def calculateMaxDiscarded(maxDiscardedRatio: Double, minSuccessful: Int): Double =
    (maxDiscardedRatio * minSuccessful) - 1

}<|MERGE_RESOLUTION|>--- conflicted
+++ resolved
@@ -352,17 +352,10 @@
    */
   def workers(value: PosInt): Workers = new Workers(value)
 
-<<<<<<< HEAD
-  private[prop] def getScalaCheckParams(
-                               configParams: Seq[Configuration#PropertyCheckConfigParam],
-                               c: PropertyCheckConfigurable
-                               ): Parameters = {
-=======
-  private[scalatest] def getParams(
+  private[scalatest] def getScalaCheckParams(
     configParams: Seq[Configuration#PropertyCheckConfigParam],
     c: PropertyCheckConfigurable
   ): Parameters = {
->>>>>>> a6c20478
 
     val config: PropertyCheckConfiguration = c.asPropertyCheckConfiguration
     var minSuccessful: Option[Int] = None
