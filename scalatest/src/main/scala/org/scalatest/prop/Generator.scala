--- conflicted
+++ resolved
@@ -145,37 +145,8 @@
   }
 }
 
-<<<<<<< HEAD
-trait LowerPriorityGeneratorImplicits {
-
-  import org.scalacheck.{Arbitrary, Gen, Shrink}
-  import org.scalacheck.rng.Seed
-
-  implicit def scalaCheckArbitaryGenerator[T](arb: Arbitrary[T], shrk: Shrink[T]): Generator[T] =
-    new Generator[T] {
-      def next(szp: SizeParam, edges: List[T], rnd: Randomizer): (T, List[T], Randomizer) = {
-        edges match {
-          case head :: tail =>
-            (head, tail, rnd)
-          case _ =>
-            arb.arbitrary.apply(Gen.Parameters.default.withSize(szp.size), Seed(rnd.seed)) match {
-              case Some(nextT) => (nextT, Nil, rnd.nextRandomizer)
-              case None => throw new IllegalStateException("Unable to generate value using ScalaCheck Arbitary.")
-            }
-        }
-      }
-      override def shrink(value: T, rnd: Randomizer): (Iterator[T], Randomizer) = {
-        (shrk.shrink(value).take(10000).reverse.toIterator, rnd)
-      }
-    }
-}
-
-object Generator extends LowerPriorityGeneratorImplicits {
-
-=======
 object Generator {
 
->>>>>>> 9cb8d25f
   // I don't want to make Generator covariant, because then an implicit search for a Generator[<supertype>] would
   // be satisfied if it finds just a Generator[<subtype>], but that would not generate anything except subtypes.
   // It would be sound, but you would't get a good variety of supertype values.
@@ -1301,7 +1272,6 @@
     object IntToIntDecrByMin extends (Int => Int) {
       def apply(i: Int): Int = i - Int.MinValue
       override def toString = "(i: Int) => i - Int.MinValue"
-<<<<<<< HEAD
     }
     object IntToIntSquare extends (Int => Int) {
       def apply(i: Int): Int = i * i
@@ -1311,17 +1281,6 @@
       def apply(i: Int): Int = i * i * i
       override def toString = "(i: Int) => i * i * i"
     }
-=======
-    }
-    object IntToIntSquare extends (Int => Int) {
-      def apply(i: Int): Int = i * i
-      override def toString = "(i: Int) => i * i"
-    }
-    object IntToIntCube extends (Int => Int) {
-      def apply(i: Int): Int = i * i * i
-      override def toString = "(i: Int) => i * i * i"
-    }
->>>>>>> 9cb8d25f
     object IntToIntHalf extends (Int => Int) {
       def apply(i: Int): Int = i / 2
       override def toString = "(i: Int) => i / 2"
