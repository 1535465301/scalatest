--- conflicted
+++ resolved
@@ -34,14 +34,10 @@
                                  pos: source.Position,
                                  exceptionFun: (Option[Throwable], Span, source.Position) => T)(block: => Future[T])(implicit executionContext: ExecutionContext): Future[T] = {
 
-<<<<<<< HEAD
     /**
      * <strong>This class was accidentally included in 3.0.0-RC1 and will be removed in 3.0.0-RC2.</strong>
      */
-    class TimeoutTask[T](promise: Promise[T], span: Span, exceptionFun: (Option[Throwable], Span, StackDepthException => Int) => T) extends TimerTask {
-=======
     class TimeoutTask[T](promise: Promise[T], span: Span, exceptionFun: (Option[Throwable], Span, source.Position) => T) extends TimerTask {
->>>>>>> 0d5a1004
 
       def run(): Unit = {
         def stackDepthFun(sde: StackDepthException): Int =
