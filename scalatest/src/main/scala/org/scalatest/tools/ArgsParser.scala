--- conflicted
+++ resolved
@@ -463,28 +463,18 @@
       concurrent.toList,
       // SKIP-SCALATESTJS,NATIVE-END
       membersOnly.toList,
-<<<<<<< HEAD
-=======
-      //SCALATESTJS,NATIVE-ONLY wildcard.toList
+      wildcard.toList,
       // SKIP-SCALATESTJS,NATIVE-START
->>>>>>> e7e8d2bd
-      wildcard.toList,
-      // SKIP-SCALATESTJS-START
       testNGXMLFiles.toList,
       genSuffixesPattern(suffixes.toList),
       chosenStyles.toList,
       spanScaleFactor.toList,
       testSortingReporterTimeout.toList,
-<<<<<<< HEAD
       slowpoke.toList,
-      // SKIP-SCALATESTJS-END
+      // SKIP-SCALATESTJS,NATIVE-END
       seeds.toList,
       generatorMinSize.toList,
       generatorSizeRange.toList
-=======
-      slowpoke.toList
-      // SKIP-SCALATESTJS,NATIVE-END
->>>>>>> e7e8d2bd
     )
   }
 
