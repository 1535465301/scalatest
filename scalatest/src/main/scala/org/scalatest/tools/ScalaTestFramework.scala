--- conflicted
+++ resolved
@@ -153,16 +153,11 @@
             chosenStyles, 
             spanScaleFactors, 
             testSortingReporterTimeouts,
-<<<<<<< HEAD
             slowpokeArgs,
             seedArgs,
             generatorMinSize,
             generatorSizeRange
-          ) = parseArgs(FriendlyParamsTranslator.translateArguments(args))
-=======
-            slowpokeArgs
           ) = parseArgs(args)
->>>>>>> f8a0a4c9
           
           if (!runpathArgs.isEmpty)
             throw new IllegalArgumentException("-R (runpath) is not supported when runs in SBT.")
@@ -210,21 +205,12 @@
               slowpokeDetectionDelay.getAndSet(60000L)
               slowpokeDetectionPeriod.getAndSet(60000L)
           }
-<<<<<<< HEAD
 
           // We need to use the following code to set Runner object instance for different Runner using different class loader.
           import scala.reflect.runtime._
 
           val runtimeMirror = universe.runtimeMirror(testLoader)
           
-          val runnerInstance = runtimeMirror.reflectModule(runtimeMirror.staticModule("org.scalatest.tools.Runner$")).instance.asInstanceOf[Runner.type]
-          runnerInstance.spanScaleFactor = parseDoubleArgument(spanScaleFactors, "-F", 1.0)
-
-          val configurationInstance = runtimeMirror.reflectModule(runtimeMirror.staticModule("org.scalatest.prop.Configuration$")).instance.asInstanceOf[Configuration.type]
-          configurationInstance.minSize.getAndSet(parsePosZIntArgument(generatorMinSize, "-N", PosZInt(0)))
-          configurationInstance.sizeRange.getAndSet(parsePosZIntArgument(generatorSizeRange, "-Z", PosZInt(100)))
-=======
-
           val runnerInstance =
             if (ScalaTestVersions.BuiltForScalaVersion == "2.10") {
               val runnerCompanionClass = testLoader.loadClass("org.scalatest.tools.Runner$")
@@ -242,11 +228,45 @@
               val obj = runtimeMirror.reflectModule(module)
               obj.instance.asInstanceOf[Runner.type]
             }
->>>>>>> f8a0a4c9
+          runnerInstance.spanScaleFactor = parseDoubleArgument(spanScaleFactors, "-F", 1.0)
+
+          val configurationInstance = 
+            if (ScalaTestVersions.BuiltForScalaVersion == "2.10") {
+              val configurationCompanionClass = testLoader.loadClass("org.scalatest.prop.Configuration$")
+              val module = configurationCompanionClass.getField("MODULE$")
+              val obj = module.get(configurationCompanionClass)
+              obj.asInstanceOf[Configuration.type]
+            }
+            else {
+              // We need to use the following code to set Configuration object instance for different Runner using different class loader.
+              import scala.reflect.runtime._
+
+              val runtimeMirror = universe.runtimeMirror(testLoader)
+
+              val module = runtimeMirror.staticModule("org.scalatest.prop.Configuration$")
+              val obj = runtimeMirror.reflectModule(module)
+              obj.instance.asInstanceOf[Configuration.type]
+            }
+
+          configurationInstance.minSize.getAndSet(parsePosZIntArgument(generatorMinSize, "-N", PosZInt(0)))
+          configurationInstance.sizeRange.getAndSet(parsePosZIntArgument(generatorSizeRange, "-Z", PosZInt(100)))
 
           parseLongArgument(seedArgs, "-S") match {
             case Some(seed) =>
-              val randomizerInstance = runtimeMirror.reflectModule(runtimeMirror.staticModule("org.scalatest.prop.Randomizer$")).instance.asInstanceOf[Randomizer.type]
+              val randomizerInstance = 
+                if (ScalaTestVersions.BuiltForScalaVersion == "2.10") {
+                  val randomizerCompanionClass = testLoader.loadClass("org.scalatest.prop.Randomizer$")
+                  val randomizerModule = randomizerCompanionClass.getField("MODULE$")
+                  val randomizerObj = randomizerModule.get(randomizerCompanionClass)
+                  randomizerObj.asInstanceOf[Randomizer.type]
+                }
+                else {
+                  // We need to use the following code to set Runner object instance for different Runner using different class loader.
+                  import scala.reflect.runtime._
+
+                  val runtimeMirror = universe.runtimeMirror(testLoader)
+                  runtimeMirror.reflectModule(runtimeMirror.staticModule("org.scalatest.prop.Randomizer$")).instance.asInstanceOf[Randomizer.type]
+                }
               randomizerInstance.defaultSeed.getAndSet(Some(seed))
 
             case None => // do nothing
