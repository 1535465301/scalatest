--- conflicted
+++ resolved
@@ -34,29 +34,16 @@
   concurrent: List[String],
   // SKIP-SCALATESTJS,NATIVE-END
   membersOnly: List[String],
-<<<<<<< HEAD
   wildcard: List[String],
-  // SKIP-SCALATESTJS-START
-=======
   // SKIP-SCALATESTJS,NATIVE-START
-  wildcard: List[String],
-  // SKIP-SCALATESTJS,NATIVE-END
-  //SCALATESTJS,NATIVE-ONLY wildcard: List[String]
-  // SKIP-SCALATESTJS,NATIVE-START
->>>>>>> e7e8d2bd
   testNGXMLFiles: List[String],
   genSuffixesPattern: Option[Pattern],
   chosenStyles: List[String], 
   spanScaleFactor: List[String], 
   testSortingReporterTimeout: List[String],
-<<<<<<< HEAD
   slowpokeParams: List[String],
-  // SKIP-SCALATESTJS-END
+  // SKIP-SCALATESTJS,NATIVE-END
   seeds: List[String],
   generatorMinSize: List[String],
   generatorSizeRange: List[String]
-=======
-  slowpokeParams: List[String]
-  // SKIP-SCALATESTJS,NATIVE-END
->>>>>>> e7e8d2bd
 )