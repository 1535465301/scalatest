/*
 * Copyright 2001-2013 Artima, Inc.
 *
 * Licensed under the Apache License, Version 2.0 (the "License");
 * you may not use this file except in compliance with the License.
 * You may obtain a copy of the License at
 *
 *     http://www.apache.org/licenses/LICENSE-2.0
 *
 * Unless required by applicable law or agreed to in writing, software
 * distributed under the License is distributed on an "AS IS" BASIS,
 * WITHOUT WARRANTIES OR CONDITIONS OF ANY KIND, either express or implied.
 * See the License for the specific language governing permissions and
 * limitations under the License.
 */
package org

/**
 * ScalaTest's main traits, classes, and other members, including members supporting ScalaTest's DSL for the Scala interpreter.
 */
package object scalatest {

   // SKIP-SCALATESTJS,NATIVE-START
  private val defaultShell = ShellImpl()

  /**
   * Returns a copy of this <code>Shell</code> with <code>colorPassed</code> configuration parameter set to <code>true</code>.
   */
  lazy val color: Shell = defaultShell.color

  /**
   * Returns a copy of this <code>Shell</code> with <code>durationsPassed</code> configuration parameter set to <code>true</code>.
   */
  lazy val durations: Shell = defaultShell.durations

  /**
   * Returns a copy of this <code>Shell</code> with <code>shortStacksPassed</code> configuration parameter set to <code>true</code>.
   */
  lazy val shortstacks: Shell = defaultShell.shortstacks

  /**
   * Returns a copy of this <code>Shell</code> with <code>fullStacksPassed</code> configuration parameter set to <code>true</code>.
   */
  lazy val fullstacks: Shell = defaultShell.fullstacks

  /**
   * Returns a copy of this <code>Shell</code> with <code>statsPassed</code> configuration parameter set to <code>true</code>.
   */
  lazy val stats: Shell = defaultShell.stats

  /**
   * Returns a copy of this <code>Shell</code> with <code>colorPassed</code> configuration parameter set to <code>false</code>.
   */
  lazy val nocolor: Shell = defaultShell.nocolor

  /**
   * Returns a copy of this <code>Shell</code> with <code>durationsPassed</code> configuration parameter set to <code>false</code>.
   */
  lazy val nodurations: Shell = defaultShell.nodurations

  /**
   * Returns a copy of this <code>Shell</code> with <code>shortStacksPassed</code> configuration parameter set to <code>false</code>.
   */
  lazy val nostacks: Shell = defaultShell.nostacks

  /**
   * Returns a copy of this <code>Shell</code> with <code>statsPassed</code> configuration parameter set to <code>false</code>.
   */
  lazy val nostats: Shell = defaultShell.nostats
  // SKIP-SCALATESTJS,NATIVE-END

  /**
   * The version number of ScalaTest.
   *
   * @return the ScalaTest version number.
   */
  val ScalaTestVersion: String = ScalaTestVersions.ScalaTestVersion

  @deprecated("Please use PendingStatement instead")
  type PendingNothing = PendingStatement

  private[scalatest] type Expectation = Fact

  /* 
   * Marker trait that serves as the result type of <code>assert</code>, <code>assume</code>, and <code>pending</code> methods of
   * trait <code>Assertions</code>, which return its only instance, the <code>Succeeded</code> singleton, or throw
   * an exception that indicates a failed, canceled, or pending test.
   */
  type Assertion = compatible.Assertion

  // SKIP-SCALATESTJS,NATIVE-START
  /**
   * <strong>The name <code>org.scalatest.SpecLike</code> has been deprecated and will be removed in a future version of ScalaTest. Please use
   * its new name, <code>org.scalatest.refspec.RefSpecLike</code>, instead.</strong>
   *
   * <p>
   * Because this style uses reflection at runtime to discover scopes and tests, it can only be supported on the JVM, not Scala.js.
   * Thus in ScalaTest 3.0.0, class <code>org.scalatest.SpecLike</code> was moved to the <code>org.scalatest.refspec</code> package and renamed
   * <code>RefSpecLike</code>, with the intention of later moving it to a separate module available only on the JVM.
   * </p>
   */
  @deprecated("Please use org.scalatest.refspec.RefSpecLike instead")
  type SpecLike = refspec.RefSpecLike

  /**
   * <strong>The name <code>org.scalatest.Spec</code> has been deprecated and will be removed in a future version of ScalaTest. Please use
   * its new name, <code>org.scalatest.refspec.RefSpec</code>, instead.</strong>
   *
   * <p>
   * Because this style uses reflection at runtime to discover scopes and tests, it can only be supported on the JVM, not Scala.js.
   * Thus in ScalaTest 3.0.0, class <code>org.scalatest.Spec</code> was moved to the <code>org.scalatest.refspec</code> package and renamed
   * <code>RefSpec</code>, with the intention of later moving it to a separate module available only on the JVM.
   * </p>
   */
  @deprecated("Please use org.scalatest.refspec.RefSpec instead")
  type Spec = refspec.RefSpec
<<<<<<< HEAD
  // SKIP-SCALATESTJS-END

  @deprecated("Please use org.scalatest.funsuite.FunSuiteLike instead")
  type FunSuiteLike = funsuite.FunSuiteLike

  @deprecated("Please use org.scalatest.funsuite.FunSuite instead")
  type FunSuite = funsuite.FunSuite
=======
  // SKIP-SCALATESTJS,NATIVE-END
>>>>>>> 394e1527
}<|MERGE_RESOLUTION|>--- conflicted
+++ resolved
@@ -114,15 +114,11 @@
    */
   @deprecated("Please use org.scalatest.refspec.RefSpec instead")
   type Spec = refspec.RefSpec
-<<<<<<< HEAD
-  // SKIP-SCALATESTJS-END
+  // SKIP-SCALATESTJS,NATIVE-END
 
   @deprecated("Please use org.scalatest.funsuite.FunSuiteLike instead")
   type FunSuiteLike = funsuite.FunSuiteLike
 
   @deprecated("Please use org.scalatest.funsuite.FunSuite instead")
   type FunSuite = funsuite.FunSuite
-=======
-  // SKIP-SCALATESTJS,NATIVE-END
->>>>>>> 394e1527
 }