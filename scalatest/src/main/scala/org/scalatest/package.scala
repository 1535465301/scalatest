--- conflicted
+++ resolved
@@ -332,7 +332,6 @@
   // SKIP-SCALATESTNATIVE-END
 
   /**
-<<<<<<< HEAD
    * <strong>The name <code>org.scalatest.Matchers</code> has been deprecated and will be removed in a future version of ScalaTest. Please use
    * its new name, <code>org.scalatest.matchers.should.Matchers</code>, instead.</strong>
    *
@@ -367,7 +366,8 @@
    */
   @deprecated("The org.scalatest.MustMatchers trait has been moved and renamed. Please use org.scalatest.matchers.must.Matchers instead.")
   val MustMatchers = matchers.must.Matchers
-=======
+
+  /**
    * <strong>The name <code>org.scalatest.DiagrammedAssertions</code> has been deprecated and will be removed in a future version of ScalaTest. Please use
    * its new name, <code>org.scalatest.diagrams.Diagrams</code>, instead.</strong>
    *
@@ -384,5 +384,4 @@
    */
   @deprecated("The org.scalatest.DiagrammedAssertions object has been moved and renamed. Please use org.scalatest.diagrams.Diagrams instead.")
   val DiagrammedAssertions = diagrams.Diagrams
->>>>>>> 458f94a1
 }