/*
 * Copyright 2001-2013 Artima, Inc.
 *
 * Licensed under the Apache License, Version 2.0 (the "License");
 * you may not use this file except in compliance with the License.
 * You may obtain a copy of the License at
 *
 *     http://www.apache.org/licenses/LICENSE-2.0
 *
 * Unless required by applicable law or agreed to in writing, software
 * distributed under the License is distributed on an "AS IS" BASIS,
 * WITHOUT WARRANTIES OR CONDITIONS OF ANY KIND, either express or implied.
 * See the License for the specific language governing permissions and
 * limitations under the License.
 */
package org.scalatest.enablers

import org.scalatest.Assertion
import org.scalatest.Expectation
import org.scalatest.exceptions.DiscardedEvaluationException
import scala.concurrent.Future

/**
  * Supertrait for <code>WheneverAsserting</code> typeclasses, which are used to implement and determine the result
  * type of [[org.scalatest.prop.Whenever Whenever]]'s <code>whenever</code> method.
  *
  * <p>
  * Currently, an [[org.scalatest.prop.Whenever Whenever]] expression will have result type <code>Assertion</code>, if the function passed has result type <code>Assertion</code>,
  * else it will have result type <code>Unit</code>.
  * </p>
  */
trait WheneverAsserting[T] {
  /**
    * The result type of the <code>whenever</code> method.
    */
  type Result

  /**
    * Implementation method for [[org.scalatest.prop.Whenever Whenever]]'s <code>whenever</code> syntax.
    *
    * @param condition the boolean condition that determines whether <code>whenever</code> will evaluate the
    *    <code>fun</code> function (<code>condition</code> is true) or throws <code>DiscardedEvaluationException</code> (<code>condition</code> is false)
    * @param fun the function to evaluate if the specified <code>condition</code> is true
    */
  def whenever(condition: Boolean)(fun: => T): Result
}

/**
  * Class holding lowest priority <code>WheneverAsserting</code> implicit, which enables [[org.scalatest.prop.Whenever Whenever]] expressions that have result type <code>Unit</code>.
  */
abstract class UnitWheneverAsserting {

  /**
    * Provides support of [[org.scalatest.enablers.WheneverAsserting WheneverAsserting]] for Unit.  Return <code>Unit</code> when the check succeeds,
    * but throw [[org.scalatest.exceptions.DiscardedEvaluationException DiscardedEvaluationException]]
    * when check fails.
    */
  implicit def assertingNatureOfT[T]: WheneverAsserting[T] { type Result = Unit } = {
    new WheneverAsserting[T] {
      type Result = Unit
      def whenever(condition: Boolean)(fun: => T): Unit =
        if (!condition)
          throw new DiscardedEvaluationException
        else
          fun
    }
  }
}

/**
<<<<<<< HEAD
 * Abstract class that in the future will hold an intermediate priority <code>WheneverAsserting</code> implicit, which will enable inspector expressions
 * that have result type <code>Expectation</code>, a more composable form of assertion that returns a result instead of throwing an exception when it fails.
 */
abstract class ExpectationWheneverAsserting extends UnitWheneverAsserting {
  implicit def assertingNatureOfExpectation: WheneverAsserting[Expectation] { type Result = Expectation } = {
=======
  * Abstract class that in the future will hold an intermediate priority <code>WheneverAsserting</code> implicit, which will enable inspector expressions
  * that have result type <code>Expectation</code>, a more composable form of assertion that returns a result instead of throwing an exception when it fails.
  */
abstract class ExpectationWheneverAsserting extends UnitWheneverAsserting {
  /*private[scalatest] implicit def assertingNatureOfExpectation: WheneverAsserting[Expectation] { type Result = Expectation } = {
>>>>>>> a4e23eac
    new WheneverAsserting[Expectation] {
      type Result = Expectation
      def whenever(condition: Boolean)(fun: => Expectation): Expectation =
        if (!condition)
          throw new DiscardedEvaluationException
        else
         fun
    }
  }*/
  implicit def assertingNatureOfFutureAssertion: WheneverAsserting[Future[Assertion]] { type Result = Future[Assertion] } = {
    new WheneverAsserting[Future[Assertion]] {
      type Result = Future[Assertion]
      def whenever(condition: Boolean)(fun: => Future[Assertion]): Future[Assertion] =
        if (!condition)
          throw new DiscardedEvaluationException
        else
          fun
    }
  }
}

/**
<<<<<<< HEAD
 * Companion object to <code>WheneverAsserting</code> that provides two implicit providers, a higher priority one for passed functions that have result
 * type <code>Assertion</code>, which also yields result type <code>Assertion</code>, and one for any other type, which yields result type <code>Unit</code>.
 */
=======
  * Companion object to <code>WheneverAsserting</code> that provides two implicit providers, a higher priority one for passed functions that have result
  * type <code>Assertion</code>, which also yields result type <code>Assertion</code>, and one for any other type, which yields result type <code>Unit</code>.
  */
>>>>>>> a4e23eac
object WheneverAsserting extends ExpectationWheneverAsserting {

  implicit def assertingNatureOfAssertion: WheneverAsserting[Assertion] { type Result = Assertion } = {
    new WheneverAsserting[Assertion] {
      type Result = Assertion
      def whenever(condition: Boolean)(fun: => Assertion): Assertion =
        if (!condition)
          throw new DiscardedEvaluationException
        else
          fun
    }
  }
}<|MERGE_RESOLUTION|>--- conflicted
+++ resolved
@@ -68,19 +68,11 @@
 }
 
 /**
-<<<<<<< HEAD
  * Abstract class that in the future will hold an intermediate priority <code>WheneverAsserting</code> implicit, which will enable inspector expressions
  * that have result type <code>Expectation</code>, a more composable form of assertion that returns a result instead of throwing an exception when it fails.
  */
 abstract class ExpectationWheneverAsserting extends UnitWheneverAsserting {
   implicit def assertingNatureOfExpectation: WheneverAsserting[Expectation] { type Result = Expectation } = {
-=======
-  * Abstract class that in the future will hold an intermediate priority <code>WheneverAsserting</code> implicit, which will enable inspector expressions
-  * that have result type <code>Expectation</code>, a more composable form of assertion that returns a result instead of throwing an exception when it fails.
-  */
-abstract class ExpectationWheneverAsserting extends UnitWheneverAsserting {
-  /*private[scalatest] implicit def assertingNatureOfExpectation: WheneverAsserting[Expectation] { type Result = Expectation } = {
->>>>>>> a4e23eac
     new WheneverAsserting[Expectation] {
       type Result = Expectation
       def whenever(condition: Boolean)(fun: => Expectation): Expectation =
@@ -89,7 +81,7 @@
         else
          fun
     }
-  }*/
+  }
   implicit def assertingNatureOfFutureAssertion: WheneverAsserting[Future[Assertion]] { type Result = Future[Assertion] } = {
     new WheneverAsserting[Future[Assertion]] {
       type Result = Future[Assertion]
@@ -103,15 +95,9 @@
 }
 
 /**
-<<<<<<< HEAD
  * Companion object to <code>WheneverAsserting</code> that provides two implicit providers, a higher priority one for passed functions that have result
  * type <code>Assertion</code>, which also yields result type <code>Assertion</code>, and one for any other type, which yields result type <code>Unit</code>.
  */
-=======
-  * Companion object to <code>WheneverAsserting</code> that provides two implicit providers, a higher priority one for passed functions that have result
-  * type <code>Assertion</code>, which also yields result type <code>Assertion</code>, and one for any other type, which yields result type <code>Unit</code>.
-  */
->>>>>>> a4e23eac
 object WheneverAsserting extends ExpectationWheneverAsserting {
 
   implicit def assertingNatureOfAssertion: WheneverAsserting[Assertion] { type Result = Assertion } = {
